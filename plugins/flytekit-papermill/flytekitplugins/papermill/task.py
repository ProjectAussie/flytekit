--- conflicted
+++ resolved
@@ -22,7 +22,9 @@
 def _dummy_task_func():
     return None
 
+
 PAPERMILL_TASK_PREFIX = "pm.nb"
+
 
 class NotebookTask(PythonInstanceTask[T]):
     """
@@ -112,7 +114,6 @@
         outputs: typing.Optional[typing.Dict[str, typing.Type]] = None,
         **kwargs,
     ):
-<<<<<<< HEAD
         # Each instance of NotebookTask instantiates an underlying task with a dummy function that will only be used
         # to run pre- and post- execute functions using the corresponding task plugin.
         # We rename the function name here to ensure the generated task has a unique name and avoid duplicate task name
@@ -121,9 +122,6 @@
         existing_name = _dummy_task_func.__name__
         _dummy_task_func.__name__ = name
         _dummy_task_func.__name__ = existing_name
-=======
-        # _dummy_task_func.__name__ = name
->>>>>>> 04ebad58
 
         plugin_class = TaskPlugins.find_pythontask_plugin(type(task_config))
         self._config_task_instance = plugin_class(task_config=task_config, task_function=_dummy_task_func)
