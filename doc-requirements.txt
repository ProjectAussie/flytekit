--- conflicted
+++ resolved
@@ -35,15 +35,9 @@
     # via papermill
 bleach==4.1.0
     # via nbconvert
-<<<<<<< HEAD
-boto3==1.18.31
-    # via sagemaker-training
-botocore==1.21.31
-=======
 boto3==1.18.32
     # via sagemaker-training
 botocore==1.21.32
->>>>>>> 44c74b90
     # via
     #   boto3
     #   s3transfer
@@ -95,7 +89,7 @@
     #   jupyter-client
     #   nbconvert
     #   papermill
-flyteidl==0.19.26
+flyteidl==0.20.1
     # via flytekit
 git+git://github.com/flyteorg/furo@main
     # via -r doc-requirements.in
@@ -220,7 +214,7 @@
     # via ipython
 pickleshare==0.7.5
     # via ipython
-platformdirs==2.2.0
+platformdirs==2.3.0
     # via black
 prompt-toolkit==3.0.20
     # via ipython
@@ -397,11 +391,7 @@
     #   nbclient
     #   nbconvert
     #   nbformat
-<<<<<<< HEAD
-typing-extensions==3.10.0.1
-=======
 typing-extensions==3.10.0.2
->>>>>>> 44c74b90
     # via
     #   black
     #   typing-inspect
