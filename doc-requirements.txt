#
# This file is autogenerated by pip-compile
# To update, run:
#
#    make doc-requirements.txt
#
-e file:.#egg=flytekit
    # via -r doc-requirements.in
alabaster==0.7.12
    # via sphinx
ansiwrap==0.8.4
    # via papermill
appdirs==1.4.4
    # via black
appnope==0.1.2
    # via
    #   ipykernel
    #   ipython
astroid==2.5.8
    # via sphinx-autoapi
async-generator==1.10
    # via nbclient
attrs==21.2.0
    # via
    #   jsonschema
    #   scantree
babel==2.9.1
    # via sphinx
backcall==0.2.0
    # via ipython
bcrypt==3.2.0
    # via paramiko
beautifulsoup4==4.9.3
    # via
    #   furo
    #   sphinx-code-include
    #   sphinx-material
black==21.5b2
    # via papermill
bleach==3.3.0
    # via nbconvert
<<<<<<< HEAD
boto3==1.17.91
    # via sagemaker-training
botocore==1.20.91
=======
boto3==1.17.90
    # via sagemaker-training
botocore==1.20.90
>>>>>>> e348c1bb
    # via
    #   boto3
    #   s3transfer
certifi==2021.5.30
    # via requests
cffi==1.14.5
    # via
    #   bcrypt
    #   cryptography
    #   pynacl
chardet==4.0.0
    # via requests
click==7.1.2
    # via
    #   black
    #   flytekit
    #   hmsclient
    #   papermill
croniter==1.0.13
    # via flytekit
cryptography==3.4.7
    # via
    #   -r doc-requirements.in
    #   paramiko
css-html-js-minify==2.5.5
    # via sphinx-material
dataclasses-json==0.5.4
    # via flytekit
decorator==5.0.9
    # via
    #   ipython
    #   retry
defusedxml==0.7.1
    # via nbconvert
deprecated==1.2.12
    # via flytekit
dirhash==0.2.1
    # via flytekit
docker-image-py==0.1.10
    # via flytekit
docutils==0.16
    # via sphinx
entrypoints==0.3
    # via
    #   nbconvert
    #   papermill
<<<<<<< HEAD
flyteidl==0.19.1
=======
flyteidl==0.19.0
>>>>>>> e348c1bb
    # via flytekit
git+git://github.com/flyteorg/furo@main
    # via -r doc-requirements.in
gevent==21.1.2
    # via sagemaker-training
greenlet==1.1.0
    # via gevent
grpcio==1.38.0
    # via
    #   -r doc-requirements.in
    #   flytekit
hmsclient==0.1.1
    # via flytekit
idna==2.10
    # via requests
imagesize==1.2.0
    # via sphinx
importlib-metadata==4.5.0
<<<<<<< HEAD
    # via keyring
=======
    # via
    #   jsonschema
    #   keyring
>>>>>>> e348c1bb
inotify_simple==1.2.1
    # via sagemaker-training
ipykernel==5.5.5
    # via flytekit
ipython-genutils==0.2.0
    # via
    #   nbformat
    #   traitlets
ipython==7.24.1
    # via ipykernel
jedi==0.18.0
    # via ipython
jinja2==3.0.1
    # via
    #   nbconvert
    #   sphinx
    #   sphinx-autoapi
jmespath==0.10.0
    # via
    #   boto3
    #   botocore
jsonschema==3.2.0
    # via nbformat
jupyter-client==6.1.12
    # via
    #   ipykernel
    #   nbclient
jupyter-core==4.7.1
    # via
    #   jupyter-client
    #   nbconvert
    #   nbformat
jupyterlab-pygments==0.1.2
    # via nbconvert
k8s-proto==0.0.3
    # via flytekit
keyring==23.0.1
    # via flytekit
lazy-object-proxy==1.6.0
    # via astroid
lxml==4.6.3
    # via sphinx-material
markupsafe==2.0.1
    # via jinja2
marshmallow-enum==1.5.1
    # via dataclasses-json
marshmallow-jsonschema==0.12.0
    # via flytekit
marshmallow==3.12.1
    # via
    #   dataclasses-json
    #   marshmallow-enum
    #   marshmallow-jsonschema
matplotlib-inline==0.1.2
    # via ipython
mistune==0.8.4
    # via nbconvert
mypy-extensions==0.4.3
    # via
    #   black
    #   typing-inspect
natsort==7.1.1
    # via flytekit
nbclient==0.5.3
    # via
    #   nbconvert
    #   papermill
nbconvert==6.0.7
    # via flytekit
nbformat==5.1.3
    # via
    #   nbclient
    #   nbconvert
    #   papermill
nest-asyncio==1.5.1
    # via nbclient
numpy==1.20.3
    # via
    #   flytekit
    #   pandas
    #   pyarrow
    #   sagemaker-training
    #   scipy
packaging==20.9
    # via
    #   bleach
    #   sphinx
pandas==1.2.4
    # via flytekit
pandocfilters==1.4.3
    # via nbconvert
papermill==2.3.3
    # via flytekit
paramiko==2.7.2
    # via sagemaker-training
parso==0.8.2
    # via jedi
pathspec==0.8.1
    # via
    #   black
    #   scantree
pexpect==4.8.0
    # via ipython
pickleshare==0.7.5
    # via ipython
prompt-toolkit==3.0.18
    # via ipython
protobuf==3.17.3
    # via
    #   flyteidl
    #   flytekit
    #   k8s-proto
    #   sagemaker-training
psutil==5.8.0
    # via sagemaker-training
ptyprocess==0.7.0
    # via pexpect
py4j==0.10.9
    # via pyspark
py==1.10.0
    # via retry
pyarrow==3.0.0
    # via flytekit
pycparser==2.20
    # via cffi
pygments==2.9.0
    # via
    #   ipython
    #   jupyterlab-pygments
    #   nbconvert
    #   sphinx
    #   sphinx-prompt
pynacl==1.4.0
    # via paramiko
pyparsing==2.4.7
    # via packaging
pyrsistent==0.17.3
    # via jsonschema
pyspark==3.1.2
    # via flytekit
python-dateutil==2.8.1
    # via
    #   botocore
    #   croniter
    #   flytekit
    #   jupyter-client
    #   pandas
python-slugify[unidecode]==5.0.2
    # via sphinx-material
pytimeparse==1.1.8
    # via flytekit
pytz==2018.4
    # via
    #   babel
    #   flytekit
    #   pandas
pyyaml==5.4.1
    # via
    #   papermill
    #   sphinx-autoapi
pyzmq==22.1.0
    # via jupyter-client
readthedocs-sphinx-search==0.1.0
    # via -r doc-requirements.in
regex==2021.4.4
    # via
    #   black
    #   docker-image-py
requests==2.25.1
    # via
    #   flytekit
    #   papermill
    #   responses
    #   sphinx
responses==0.13.3
    # via flytekit
retry==0.9.2
    # via flytekit
retrying==1.3.3
    # via sagemaker-training
s3transfer==0.4.2
    # via boto3
sagemaker-training==3.9.2
    # via flytekit
scantree==0.0.1
    # via dirhash
scipy==1.6.3
    # via sagemaker-training
six==1.16.0
    # via
    #   bcrypt
    #   bleach
    #   flytekit
    #   grpcio
    #   jsonschema
    #   protobuf
    #   pynacl
    #   python-dateutil
    #   responses
    #   retrying
    #   sagemaker-training
    #   scantree
    #   sphinx-code-include
    #   tenacity
    #   thrift
snowballstemmer==2.1.0
    # via sphinx
sortedcontainers==2.4.0
    # via flytekit
soupsieve==2.2.1
    # via beautifulsoup4
sphinx-autoapi==1.8.1
    # via -r doc-requirements.in
sphinx-code-include==1.1.1
    # via -r doc-requirements.in
sphinx-copybutton==0.3.1
    # via -r doc-requirements.in
sphinx-fontawesome==0.0.6
    # via -r doc-requirements.in
sphinx-gallery==0.9.0
    # via -r doc-requirements.in
sphinx-material==0.0.32
    # via -r doc-requirements.in
sphinx-prompt==1.4.0
    # via -r doc-requirements.in
sphinx==3.5.4
    # via
    #   -r doc-requirements.in
    #   furo
    #   sphinx-autoapi
    #   sphinx-code-include
    #   sphinx-copybutton
    #   sphinx-fontawesome
    #   sphinx-gallery
    #   sphinx-material
    #   sphinx-prompt
sphinxcontrib-applehelp==1.0.2
    # via sphinx
sphinxcontrib-devhelp==1.0.2
    # via sphinx
sphinxcontrib-htmlhelp==2.0.0
    # via sphinx
sphinxcontrib-jsmath==1.0.1
    # via sphinx
sphinxcontrib-qthelp==1.0.3
    # via sphinx
sphinxcontrib-serializinghtml==1.1.5
    # via sphinx
statsd==3.3.0
    # via flytekit
stringcase==1.2.0
    # via dataclasses-json
tenacity==7.0.0
    # via papermill
testpath==0.5.0
    # via nbconvert
text-unidecode==1.3
    # via python-slugify
textwrap3==0.9.2
    # via ansiwrap
thrift==0.13.0
    # via hmsclient
toml==0.10.2
    # via black
tornado==6.1
    # via
    #   ipykernel
    #   jupyter-client
tqdm==4.61.0
    # via papermill
traitlets==5.0.5
    # via
    #   ipykernel
    #   ipython
    #   jupyter-client
    #   jupyter-core
    #   matplotlib-inline
    #   nbclient
    #   nbconvert
    #   nbformat
typed-ast==1.4.3
    # via
    #   astroid
    #   black
typing-extensions==3.10.0.0
<<<<<<< HEAD
    # via typing-inspect
=======
    # via
    #   astroid
    #   black
    #   importlib-metadata
    #   typing-inspect
>>>>>>> e348c1bb
typing-inspect==0.7.1
    # via dataclasses-json
unidecode==1.2.0
    # via
    #   python-slugify
    #   sphinx-autoapi
urllib3==1.25.11
    # via
    #   botocore
    #   flytekit
    #   requests
    #   responses
wcwidth==0.2.5
    # via prompt-toolkit
webencodings==0.5.1
    # via bleach
werkzeug==2.0.1
    # via sagemaker-training
wheel==0.36.2
    # via flytekit
wrapt==1.12.1
    # via
    #   astroid
    #   deprecated
    #   flytekit
zipp==3.4.1
    # via importlib-metadata
zope.event==4.5.0
    # via gevent
zope.interface==5.4.0
    # via gevent

# The following packages are considered to be unsafe in a requirements file:
# pip
# setuptools<|MERGE_RESOLUTION|>--- conflicted
+++ resolved
@@ -39,15 +39,9 @@
     # via papermill
 bleach==3.3.0
     # via nbconvert
-<<<<<<< HEAD
-boto3==1.17.91
-    # via sagemaker-training
-botocore==1.20.91
-=======
 boto3==1.17.90
     # via sagemaker-training
 botocore==1.20.90
->>>>>>> e348c1bb
     # via
     #   boto3
     #   s3transfer
@@ -94,11 +88,7 @@
     # via
     #   nbconvert
     #   papermill
-<<<<<<< HEAD
-flyteidl==0.19.1
-=======
 flyteidl==0.19.0
->>>>>>> e348c1bb
     # via flytekit
 git+git://github.com/flyteorg/furo@main
     # via -r doc-requirements.in
@@ -117,13 +107,9 @@
 imagesize==1.2.0
     # via sphinx
 importlib-metadata==4.5.0
-<<<<<<< HEAD
-    # via keyring
-=======
     # via
     #   jsonschema
     #   keyring
->>>>>>> e348c1bb
 inotify_simple==1.2.1
     # via sagemaker-training
 ipykernel==5.5.5
@@ -409,15 +395,11 @@
     #   astroid
     #   black
 typing-extensions==3.10.0.0
-<<<<<<< HEAD
-    # via typing-inspect
-=======
     # via
     #   astroid
     #   black
     #   importlib-metadata
     #   typing-inspect
->>>>>>> e348c1bb
 typing-inspect==0.7.1
     # via dataclasses-json
 unidecode==1.2.0
