import datetime
import typing
from dataclasses import dataclass

import pandas
from dataclasses_json import dataclass_json
from pytest import fixture
from typing_extensions import Annotated

from flytekit import SQLTask, dynamic, kwtypes
from flytekit.core.local_cache import LocalTaskCache
from flytekit.core.task import TaskMetadata, task
from flytekit.core.testing import task_mock
from flytekit.core.type_engine import HashMethod
from flytekit.core.workflow import workflow
from flytekit.types.schema import FlyteSchema

# Global counter used to validate number of calls to cache
n_cached_task_calls = 0


@fixture(scope="function", autouse=True)
def setup():
    global n_cached_task_calls
    n_cached_task_calls = 0

    LocalTaskCache.initialize()
    LocalTaskCache.clear()


def test_to_confirm_that_cache_keys_include_function_name():
    """
    This test confirms that the function name is part of the cache key. It does so by defining 2 tasks with
    identical parameters and metadata (i.e. cache=True and cache version).
    """

    @task(cache=True, cache_version="v1")
    def f1(n: int) -> int:
        global n_cached_task_calls
        n_cached_task_calls += 1

        return n

    @task(cache=True, cache_version="v1")
    def f2(n: int) -> int:
        global n_cached_task_calls
        n_cached_task_calls += 1

        return n + 1

    @workflow
    def wf(n: int) -> typing.Tuple[int, int]:
        n_f1 = f1(n=n)
        n_f2 = f2(n=n)
        return n_f1, n_f2

    # This is demonstrating that calls to f1 and f2 are cached by input parameters.
    assert wf(n=1) == (1, 2)


def test_single_task_workflow():
    @task(cache=True, cache_version="v1")
    def is_even(n: int) -> bool:
        global n_cached_task_calls
        n_cached_task_calls += 1
        return n % 2 == 0

    @task(cache=False)
    def uncached_task(a: int, b: int) -> int:
        return a + b

    @workflow
    def check_evenness(n: int) -> bool:
        uncached_task(a=n, b=n)
        return is_even(n=n)

    assert n_cached_task_calls == 0
    assert check_evenness(n=1) is False
    # Confirm task is called
    assert n_cached_task_calls == 1
    assert check_evenness(n=1) is False
    # Subsequent calls of the workflow with the same parameter do not bump the counter
    assert n_cached_task_calls == 1
    assert check_evenness(n=1) is False
    assert n_cached_task_calls == 1

    # Run workflow with a different parameter and confirm counter is bumped
    assert check_evenness(n=8) is True
    assert n_cached_task_calls == 2
    # Run workflow again with the same parameter and confirm the counter is not bumped
    assert check_evenness(n=8) is True
    assert n_cached_task_calls == 2


def test_shared_tasks_in_two_separate_workflows():
    @task(cache=True, cache_version="0.0.1")
    def is_odd(n: int) -> bool:
        global n_cached_task_calls
        n_cached_task_calls += 1
        return n % 2 == 1

    @workflow
    def check_oddness_wf1(n: int) -> bool:
        return is_odd(n=n)

    @workflow
    def check_oddness_wf2(n: int) -> bool:
        return is_odd(n=n)

    assert n_cached_task_calls == 0
    assert check_oddness_wf1(n=42) is False
    assert check_oddness_wf1(n=99) is True
    assert n_cached_task_calls == 2

    # The next two executions of the *_wf2 workflow are going to
    # hit the cache for the calls to `is_odd`
    assert check_oddness_wf2(n=42) is False
    assert check_oddness_wf2(n=99) is True
    assert n_cached_task_calls == 2


# TODO add test with typing.List[str]


def test_sql_task():
    sql = SQLTask(
        "my-query",
        query_template="SELECT * FROM hive.city.fact_airport_sessions WHERE ds = '{{ .Inputs.ds }}' LIMIT 10",
        inputs=kwtypes(ds=datetime.datetime),
        outputs=kwtypes(results=FlyteSchema),
        metadata=TaskMetadata(retries=2, cache=True, cache_version="0.1"),
    )

    @task(cache=True, cache_version="0.1.2")
    def t1() -> datetime.datetime:
        global n_cached_task_calls
        n_cached_task_calls += 1
        return datetime.datetime.now()

    @workflow
    def my_wf() -> FlyteSchema:
        dt = t1()
        return sql(ds=dt)

    with task_mock(sql) as mock:
        mock.return_value = pandas.DataFrame(data={"x": [1, 2], "y": ["3", "4"]})
        assert n_cached_task_calls == 0
        assert (my_wf().open().all() == pandas.DataFrame(data={"x": [1, 2], "y": ["3", "4"]})).all().all()
        assert n_cached_task_calls == 1
        # The second and third calls hit the cache
        assert (my_wf().open().all() == pandas.DataFrame(data={"x": [1, 2], "y": ["3", "4"]})).all().all()
        assert n_cached_task_calls == 1
        assert (my_wf().open().all() == pandas.DataFrame(data={"x": [1, 2], "y": ["3", "4"]})).all().all()
        assert n_cached_task_calls == 1


def test_wf_custom_types():
    @dataclass_json
    @dataclass
    class MyCustomType(object):
        x: int
        y: str

    @task(cache=True, cache_version="a.b.c")
    def t1(a: int) -> MyCustomType:
        global n_cached_task_calls
        n_cached_task_calls += 1
        return MyCustomType(x=a, y="t1")

    @task(cache=True, cache_version="v1")
    def t2(a: MyCustomType, b: str) -> (MyCustomType, int):
        global n_cached_task_calls
        n_cached_task_calls += 1
        return MyCustomType(x=a.x, y=f"{a.y} {b}"), 5

    @workflow
    def my_wf(a: int, b: str) -> (MyCustomType, int):
        return t2(a=t1(a=a), b=b)

    assert n_cached_task_calls == 0
    c, v = my_wf(a=10, b="hello")
    assert v == 5
    assert c.x == 10
    assert c.y == "t1 hello"
    assert n_cached_task_calls == 2
    c, v = my_wf(a=10, b="hello")
    assert v == 5
    assert c.x == 10
    assert c.y == "t1 hello"
    assert n_cached_task_calls == 2


def test_wf_schema_to_df():
    schema1 = FlyteSchema[kwtypes(x=int, y=str)]

    @task(cache=True, cache_version="v0")
    def t1() -> schema1:
        global n_cached_task_calls
        n_cached_task_calls += 1

        s = schema1()
        s.open().write(pandas.DataFrame(data={"x": [1, 2], "y": ["3", "4"]}))
        return s

    @task(cache=True, cache_version="v1")
    def t2(df: pandas.DataFrame) -> int:
        global n_cached_task_calls
        n_cached_task_calls += 1

        return len(df.columns.values)

    @workflow
    def wf() -> int:
        return t2(df=t1())

    assert n_cached_task_calls == 0
    x = wf()
    assert x == 2
    assert n_cached_task_calls == 2
    # Second call does not bump the counter
    x = wf()
    assert x == 2
    assert n_cached_task_calls == 2


def test_dict_wf_with_constants():
    @task(cache=True, cache_version="v99")
    def t1(a: int) -> typing.NamedTuple("OutputsBC", t1_int_output=int, c=str):
        global n_cached_task_calls
        n_cached_task_calls += 1

        return a + 2, "world"

    @task(cache=True, cache_version="v101")
    def t2(a: typing.Dict[str, str]) -> str:
        global n_cached_task_calls
        n_cached_task_calls += 1

        return " ".join([v for k, v in a.items()])

    @workflow
    def my_wf(a: int, b: str) -> (int, str):
        x, y = t1(a=a)
        d = t2(a={"key1": b, "key2": y})
        return x, d

    assert n_cached_task_calls == 0
    x = my_wf(a=5, b="hello")
    assert x == (7, "hello world")
    assert n_cached_task_calls == 2
    # Second call does not bump the counter
    x = my_wf(a=5, b="hello")
    assert x == (7, "hello world")
    assert n_cached_task_calls == 2


<<<<<<< HEAD
def test_set_integer_literal_hash_is_not_cached():
    """
    Test to confirm that the local cache is not set in the case of integers, even if we
    return an annotated integer. In order to make this very explicit, we define a constant hash
    function, i.e. the same value is returned by it regardless of the input.
    """

    def constant_hash_function(a: int) -> str:
        return "hash"

    @task
    def t0(a: int) -> Annotated[int, HashMethod(function=constant_hash_function)]:
        return a

    @task(cache=True, cache_version="0.0.1")
    def t1(cached_a: int) -> int:
        global n_cached_task_calls
        n_cached_task_calls += 1
        return cached_a

    @workflow
    def wf(a: int) -> int:
        annotated_a = t0(a=a)
        return t1(cached_a=annotated_a)

    assert n_cached_task_calls == 0
    assert wf(a=3) == 3
    assert n_cached_task_calls == 1
    # Confirm that the value is not cached, even though we set a hash function that
    # returns a constant value and that the task has only one input.
    assert wf(a=2) == 2
    assert n_cached_task_calls == 2
    # Confirm that the cache is hit if we execute the workflow with the same value as previous run.
    assert wf(a=2) == 2
    assert n_cached_task_calls == 2


def test_pass_annotated_to_downstream_tasks():
    @task
    def t0(a: int) -> Annotated[int, HashMethod(function=str)]:
        return a + 1

    @task(cache=True, cache_version="42")
    def downstream_t(a: int) -> int:
        global n_cached_task_calls
        n_cached_task_calls += 1
        return a + 2

    @dynamic
    def t1(a: int) -> int:
        v = t0(a=a)

        # We should have a cache miss in the first call to downstream_t and have a cache hit
        # on the second call.
        v_1 = downstream_t(a=v)
        v_2 = downstream_t(a=v)

        return v_1 + v_2

    assert n_cached_task_calls == 0
    assert t1(a=3) == (6 + 6)
    assert n_cached_task_calls == 1


def test_pandas_dataframe_hash():
    """
    Test that cache is hit in the case of pandas dataframes where we annotated dataframes to hash
    the contents of the dataframes.
    """

    def hash_pandas_dataframe(df: pandas.DataFrame) -> str:
        return str(pandas.util.hash_pandas_object(df))

    @task
    def uncached_data_reading_task() -> Annotated[pandas.DataFrame, HashMethod(hash_pandas_dataframe)]:
        return pandas.DataFrame({"column_1": [1, 2, 3]})

    @task(cache=True, cache_version="0.1")
    def cached_data_processing_task(data: pandas.DataFrame) -> pandas.DataFrame:
        global n_cached_task_calls
        n_cached_task_calls += 1
        return data * 2

    @workflow
    def my_workflow():
        raw_data = uncached_data_reading_task()
        cached_data_processing_task(data=raw_data)

    assert n_cached_task_calls == 0
    my_workflow()
    assert n_cached_task_calls == 1

    # Confirm that we see a cache hit in the case of annotated dataframes.
    my_workflow()
    assert n_cached_task_calls == 1
=======
"""
Update SD transformer so that it can to_python_value a Schema literal
  - If a Schema literal is detected, copy the uri and use the new decoder to unwrap the uri
Update FS transformer so that it can to_python_value a StructuredDataset literal
  - If a StructuredDataset literal is detected, use the uri from that instead.

Update all plugins that can take in a FlyteSchema to also be able to take in a StructuredDataset.

All tests should work with the presence of SD imports.
"""
>>>>>>> b5bf0892
<|MERGE_RESOLUTION|>--- conflicted
+++ resolved
@@ -254,7 +254,6 @@
     assert n_cached_task_calls == 2
 
 
-<<<<<<< HEAD
 def test_set_integer_literal_hash_is_not_cached():
     """
     Test to confirm that the local cache is not set in the case of integers, even if we
@@ -350,7 +349,8 @@
     # Confirm that we see a cache hit in the case of annotated dataframes.
     my_workflow()
     assert n_cached_task_calls == 1
-=======
+
+
 """
 Update SD transformer so that it can to_python_value a Schema literal
   - If a Schema literal is detected, copy the uri and use the new decoder to unwrap the uri
@@ -360,5 +360,4 @@
 Update all plugins that can take in a FlyteSchema to also be able to take in a StructuredDataset.
 
 All tests should work with the presence of SD imports.
-"""
->>>>>>> b5bf0892
+"""