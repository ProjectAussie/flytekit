--- conflicted
+++ resolved
@@ -10,6 +10,15 @@
 from flytekit.core.task import task
 from flytekit.core.workflow import workflow
 from flytekit.models.types import SimpleType
+
+default_img = Image(name="default", fqn="test", tag="tag")
+serialization_settings = context_manager.SerializationSettings(
+    project="project",
+    domain="domain",
+    version="version",
+    env=None,
+    image_config=ImageConfig(default_image=default_img, images=[default_img]),
+)
 
 
 def test_serialization():
@@ -269,34 +278,11 @@
     assert t5_ser.container.image == "docker.io/org/myimage:version"
 
 
-<<<<<<< HEAD
 def test_serialization_command1():
     @task
     def t1(a: str) -> str:
         return a
-=======
-def test_serialization_types():
-    @task(cache=True, cache_version="1.0.0")
-    def squared(value: int) -> typing.List[typing.Dict[str, int]]:
-        return [
-            {"squared_value": value ** 2},
-        ]
-
-    @workflow
-    def compute_square_wf(input_integer: int) -> typing.List[typing.Dict[str, int]]:
-        compute_square_result = squared(value=input_integer)
-        return compute_square_result
->>>>>>> c02075d4
-
-    default_img = Image(name="default", fqn="test", tag="tag")
-    serialization_settings = context_manager.SerializationSettings(
-        project="project",
-        domain="domain",
-        version="version",
-        env=None,
-        image_config=ImageConfig(default_image=default_img, images=[default_img]),
-    )
-<<<<<<< HEAD
+
     srz_t = get_serializable(serialization_settings, t1)
     assert srz_t.container.args[-7:] == [
         "--resolver",
@@ -307,9 +293,21 @@
         "--task-name",
         "t1",
     ]
-=======
+
+
+def test_serialization_types():
+    @task(cache=True, cache_version="1.0.0")
+    def squared(value: int) -> typing.List[typing.Dict[str, int]]:
+        return [
+            {"squared_value": value ** 2},
+        ]
+
+    @workflow
+    def compute_square_wf(input_integer: int) -> typing.List[typing.Dict[str, int]]:
+        compute_square_result = squared(value=input_integer)
+        return compute_square_result
+
     wf = get_serializable(serialization_settings, compute_square_wf)
     assert wf.interface.outputs["o0"].type.collection_type.map_value_type.simple == SimpleType.INTEGER
     ser = get_serializable(serialization_settings, squared)
-    assert ser.interface.outputs["o0"].type.collection_type.map_value_type.simple == SimpleType.INTEGER
->>>>>>> c02075d4
+    assert ser.interface.outputs["o0"].type.collection_type.map_value_type.simple == SimpleType.INTEGER