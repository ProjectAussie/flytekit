--- conflicted
+++ resolved
@@ -20,62 +20,23 @@
 
 
 def test_schema_column():
-    assert (
-        _types.SchemaType.SchemaColumn.SchemaColumnType.INTEGER
-        == types_pb2.SchemaType.SchemaColumn.INTEGER
-    )
-    assert (
-        _types.SchemaType.SchemaColumn.SchemaColumnType.FLOAT
-        == types_pb2.SchemaType.SchemaColumn.FLOAT
-    )
-    assert (
-        _types.SchemaType.SchemaColumn.SchemaColumnType.STRING
-        == types_pb2.SchemaType.SchemaColumn.STRING
-    )
-    assert (
-        _types.SchemaType.SchemaColumn.SchemaColumnType.DATETIME
-        == types_pb2.SchemaType.SchemaColumn.DATETIME
-    )
-    assert (
-        _types.SchemaType.SchemaColumn.SchemaColumnType.DURATION
-        == types_pb2.SchemaType.SchemaColumn.DURATION
-    )
-    assert (
-        _types.SchemaType.SchemaColumn.SchemaColumnType.BOOLEAN
-        == types_pb2.SchemaType.SchemaColumn.BOOLEAN
-    )
+    assert _types.SchemaType.SchemaColumn.SchemaColumnType.INTEGER == types_pb2.SchemaType.SchemaColumn.INTEGER
+    assert _types.SchemaType.SchemaColumn.SchemaColumnType.FLOAT == types_pb2.SchemaType.SchemaColumn.FLOAT
+    assert _types.SchemaType.SchemaColumn.SchemaColumnType.STRING == types_pb2.SchemaType.SchemaColumn.STRING
+    assert _types.SchemaType.SchemaColumn.SchemaColumnType.DATETIME == types_pb2.SchemaType.SchemaColumn.DATETIME
+    assert _types.SchemaType.SchemaColumn.SchemaColumnType.DURATION == types_pb2.SchemaType.SchemaColumn.DURATION
+    assert _types.SchemaType.SchemaColumn.SchemaColumnType.BOOLEAN == types_pb2.SchemaType.SchemaColumn.BOOLEAN
 
 
 def test_schema_type():
     obj = _types.SchemaType(
         [
-<<<<<<< HEAD
-            _types.SchemaType.SchemaColumn(
-                "a", _types.SchemaType.SchemaColumn.SchemaColumnType.INTEGER
-            ),
-            _types.SchemaType.SchemaColumn(
-                "b", _types.SchemaType.SchemaColumn.SchemaColumnType.FLOAT
-            ),
-            _types.SchemaType.SchemaColumn(
-                "c", _types.SchemaType.SchemaColumn.SchemaColumnType.STRING
-            ),
-            _types.SchemaType.SchemaColumn(
-                "d", _types.SchemaType.SchemaColumn.SchemaColumnType.DATETIME
-            ),
-            _types.SchemaType.SchemaColumn(
-                "e", _types.SchemaType.SchemaColumn.SchemaColumnType.DURATION
-            ),
-            _types.SchemaType.SchemaColumn(
-                "f", _types.SchemaType.SchemaColumn.SchemaColumnType.BOOLEAN
-            ),
-=======
             _types.SchemaType.SchemaColumn("a", _types.SchemaType.SchemaColumn.SchemaColumnType.INTEGER),
             _types.SchemaType.SchemaColumn("b", _types.SchemaType.SchemaColumn.SchemaColumnType.FLOAT),
             _types.SchemaType.SchemaColumn("c", _types.SchemaType.SchemaColumn.SchemaColumnType.STRING),
             _types.SchemaType.SchemaColumn("d", _types.SchemaType.SchemaColumn.SchemaColumnType.DATETIME),
             _types.SchemaType.SchemaColumn("e", _types.SchemaType.SchemaColumn.SchemaColumnType.DURATION),
             _types.SchemaType.SchemaColumn("f", _types.SchemaType.SchemaColumn.SchemaColumnType.BOOLEAN),
->>>>>>> 83c10cca
         ]
     )
 
@@ -86,20 +47,12 @@
     assert obj.columns[4].name == "e"
     assert obj.columns[5].name == "f"
 
-    assert (
-        obj.columns[0].type == _types.SchemaType.SchemaColumn.SchemaColumnType.INTEGER
-    )
+    assert obj.columns[0].type == _types.SchemaType.SchemaColumn.SchemaColumnType.INTEGER
     assert obj.columns[1].type == _types.SchemaType.SchemaColumn.SchemaColumnType.FLOAT
     assert obj.columns[2].type == _types.SchemaType.SchemaColumn.SchemaColumnType.STRING
-    assert (
-        obj.columns[3].type == _types.SchemaType.SchemaColumn.SchemaColumnType.DATETIME
-    )
-    assert (
-        obj.columns[4].type == _types.SchemaType.SchemaColumn.SchemaColumnType.DURATION
-    )
-    assert (
-        obj.columns[5].type == _types.SchemaType.SchemaColumn.SchemaColumnType.BOOLEAN
-    )
+    assert obj.columns[3].type == _types.SchemaType.SchemaColumn.SchemaColumnType.DATETIME
+    assert obj.columns[4].type == _types.SchemaType.SchemaColumn.SchemaColumnType.DURATION
+    assert obj.columns[5].type == _types.SchemaType.SchemaColumn.SchemaColumnType.BOOLEAN
 
     assert obj == _types.SchemaType.from_flyte_idl(obj.to_flyte_idl())
 
@@ -114,33 +67,12 @@
 
     schema_type = _types.SchemaType(
         [
-<<<<<<< HEAD
-            _types.SchemaType.SchemaColumn(
-                "a", _types.SchemaType.SchemaColumn.SchemaColumnType.INTEGER
-            ),
-            _types.SchemaType.SchemaColumn(
-                "b", _types.SchemaType.SchemaColumn.SchemaColumnType.FLOAT
-            ),
-            _types.SchemaType.SchemaColumn(
-                "c", _types.SchemaType.SchemaColumn.SchemaColumnType.STRING
-            ),
-            _types.SchemaType.SchemaColumn(
-                "d", _types.SchemaType.SchemaColumn.SchemaColumnType.DATETIME
-            ),
-            _types.SchemaType.SchemaColumn(
-                "e", _types.SchemaType.SchemaColumn.SchemaColumnType.DURATION
-            ),
-            _types.SchemaType.SchemaColumn(
-                "f", _types.SchemaType.SchemaColumn.SchemaColumnType.BOOLEAN
-            ),
-=======
             _types.SchemaType.SchemaColumn("a", _types.SchemaType.SchemaColumn.SchemaColumnType.INTEGER),
             _types.SchemaType.SchemaColumn("b", _types.SchemaType.SchemaColumn.SchemaColumnType.FLOAT),
             _types.SchemaType.SchemaColumn("c", _types.SchemaType.SchemaColumn.SchemaColumnType.STRING),
             _types.SchemaType.SchemaColumn("d", _types.SchemaType.SchemaColumn.SchemaColumnType.DATETIME),
             _types.SchemaType.SchemaColumn("e", _types.SchemaType.SchemaColumn.SchemaColumnType.DURATION),
             _types.SchemaType.SchemaColumn("f", _types.SchemaType.SchemaColumn.SchemaColumnType.BOOLEAN),
->>>>>>> 83c10cca
         ]
     )
     obj = _types.LiteralType(schema=schema_type)
