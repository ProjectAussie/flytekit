--- conflicted
+++ resolved
@@ -21,22 +21,14 @@
     pass
 
 
-default_task._id = _identifier.Identifier(
-    _identifier.ResourceType.TASK, "project", "domain", "name", "version"
-)
+default_task._id = _identifier.Identifier(_identifier.ResourceType.TASK, "project", "domain", "name", "version")
 
 
 def test_default_python_task():
     assert isinstance(default_task, _spark_task.SdkSparkTask)
     assert isinstance(default_task, _sdk_runnable.SdkRunnableTask)
     assert default_task.interface.inputs["in1"].description == ""
-<<<<<<< HEAD
-    assert default_task.interface.inputs["in1"].type == _type_models.LiteralType(
-        simple=_type_models.SimpleType.INTEGER
-    )
-=======
     assert default_task.interface.inputs["in1"].type == _type_models.LiteralType(simple=_type_models.SimpleType.INTEGER)
->>>>>>> 83c10cca
     assert default_task.interface.outputs["out1"].description == ""
     assert default_task.interface.outputs["out1"].type == _type_models.LiteralType(
         simple=_type_models.SimpleType.STRING
@@ -53,14 +45,7 @@
     assert len(default_task.container.resources.requests) == 0
     assert default_task.custom["sparkConf"]["A"] == "B"
     assert default_task.custom["hadoopConf"]["C"] == "D"
-<<<<<<< HEAD
-    assert (
-        _os.path.abspath(_entrypoint.__file__)[:-1]
-        in default_task.custom["mainApplicationFile"]
-    )
-=======
     assert _os.path.abspath(_entrypoint.__file__)[:-1] in default_task.custom["mainApplicationFile"]
->>>>>>> 83c10cca
     assert default_task.custom["executorPath"] == _sys.executable
 
     pb2 = default_task.to_flyte_idl()
