import datetime
import os
import typing

import pandas
import pytest

import flytekit
from flytekit import ContainerTask, SQLTask, dynamic, maptask, metadata, task
from flytekit import typing as flytekit_typing
from flytekit.annotated import context_manager, launch_plan, promise
from flytekit.annotated.condition import conditional
from flytekit.annotated.context_manager import ExecutionState
from flytekit.annotated.promise import Promise
<<<<<<< HEAD
from flytekit.annotated.task import kwtypes
=======
from flytekit.annotated.task import ContainerTask, Spark, SQLTask, dynamic, kwtypes, maptask, metadata, task
>>>>>>> 27018b95
from flytekit.annotated.testing import task_mock
from flytekit.annotated.type_engine import FlyteSchema, RestrictedTypeError, SchemaOpenMode, TypeEngine
from flytekit.annotated.workflow import workflow
from flytekit.common.nodes import SdkNode
from flytekit.common.promise import NodeOutput
from flytekit.interfaces.data.data_proxy import FileAccessProvider
from flytekit.models.core import types as _core_types
from flytekit.models.interface import Parameter
from flytekit.models.types import LiteralType, SimpleType


def test_default_wf_params_works():
    @task
    def my_task(a: int):
        wf_params = flytekit.current_context()
        assert wf_params.execution_id == "ex:local:local:local"

    my_task(a=3)


def test_simple_input_output():
    @task
    def my_task(a: int) -> typing.NamedTuple("OutputsBC", b=int, c=str):
        ctx = flytekit.current_context()
        assert ctx.execution_id == "ex:local:local:local"
        return a + 2, "hello world"

    assert my_task(a=3) == (5, "hello world")


def test_simple_input_no_output():
    @task
    def my_task(a: int):
        pass

    assert my_task(a=3) is None

    ctx = context_manager.FlyteContext.current_context()
    with ctx.new_compilation_context() as ctx:
        outputs = my_task(a=3)
        assert outputs is None


def test_single_output():
    @task
    def my_task() -> str:
        return "Hello world"

    assert my_task() == "Hello world"

    ctx = context_manager.FlyteContext.current_context()
    with ctx.new_compilation_context() as ctx:
        outputs = my_task()
        assert ctx.compilation_state is not None
        nodes = ctx.compilation_state.nodes
        assert len(nodes) == 1
        assert outputs.is_ready is False
        assert outputs.ref.sdk_node is nodes[0]


def test_engine_file_output():
    basic_blob_type = _core_types.BlobType(format="", dimensionality=_core_types.BlobType.BlobDimensionality.SINGLE,)

    fs = FileAccessProvider(local_sandbox_dir="/tmp/flytetesting")
    with context_manager.FlyteContext.current_context().new_file_access_context(file_access_provider=fs) as ctx:
        # Write some text to a file not in that directory above
        test_file_location = "/tmp/sample.txt"
        with open(test_file_location, "w") as fh:
            fh.write("Hello World\n")

        lit = TypeEngine.to_literal(ctx, test_file_location, os.PathLike, LiteralType(blob=basic_blob_type))

        # Since we're using local as remote, we should be able to just read the file from the 'remote' location.
        with open(lit.scalar.blob.uri, "r") as fh:
            assert fh.readline() == "Hello World\n"

        # We should also be able to turn the thing back into regular python native thing.
        redownloaded_local_file_location = TypeEngine.to_python_value(ctx, lit, os.PathLike)
        with open(redownloaded_local_file_location, "r") as fh:
            assert fh.readline() == "Hello World\n"


def test_wf1():
    @task
    def t1(a: int) -> typing.NamedTuple("OutputsBC", t1_int_output=int, c=str):
        return a + 2, "world"

    @task
    def t2(a: str, b: str) -> str:
        return b + a

    @workflow
    def my_wf(a: int, b: str) -> (int, str):
        x, y = t1(a=a)
        d = t2(a=y, b=b)
        return x, d

    assert len(my_wf._nodes) == 2
    assert my_wf._nodes[0].id == "node-0"
    assert my_wf._nodes[1]._upstream_nodes[0] is my_wf._nodes[0]

    assert len(my_wf._output_bindings) == 2
    assert my_wf._output_bindings[0].var == "out_0"
    assert my_wf._output_bindings[0].binding.promise.var == "t1_int_output"


def test_wf1_run():
    @task
    def t1(a: int) -> typing.NamedTuple("OutputsBC", t1_int_output=int, c=str):
        return a + 2, "world"

    @task
    def t2(a: str, b: str) -> str:
        return b + a

    @workflow
    def my_wf(a: int, b: str) -> (int, str):
        x, y = t1(a=a)
        d = t2(a=y, b=b)
        return x, d

    x = my_wf(a=5, b="hello ")
    assert x == (7, "hello world")


def test_wf1_with_overrides():
    @task
    def t1(a: int) -> typing.NamedTuple("OutputsBC", t1_int_output=int, c=str):
        return a + 2, "world"

    @task
    def t2(a: str, b: str) -> str:
        return b + a

    @workflow
    def my_wf(a: int, b: str) -> (int, str):
        x, y = t1(a=a).with_overrides(name="x")
        d = t2(a=y, b=b).with_overrides()
        return x, d

    x = my_wf(a=5, b="hello ")
    assert x == (7, "hello world")


def test_wf1_with_list_of_inputs():
    @task
    def t1(a: int) -> typing.NamedTuple("OutputsBC", t1_int_output=int, c=str):
        return a + 2, "world"

    @task
    def t2(a: typing.List[str]) -> str:
        return " ".join(a)

    @workflow
    def my_wf(a: int, b: str) -> (int, str):
        x, y = t1(a=a)
        d = t2(a=[b, y])
        return x, d

    x = my_wf(a=5, b="hello")
    assert x == (7, "hello world")

    @workflow
    def my_wf2(a: int, b: str) -> int:
        x, y = t1(a=a)
        t2(a=[b, y])
        return x

    x = my_wf2(a=5, b="hello")
    assert x == 7


def test_wf_output_mismatch():
    with pytest.raises(AssertionError):

        @workflow
        def my_wf(a: int, b: str) -> (int, str):
            return a

    with pytest.raises(AssertionError):

        @workflow
        def my_wf2(a: int, b: str) -> int:
            return a, b

    @workflow
    def my_wf3(a: int, b: str) -> int:
        return (a,)

    my_wf3(a=10, b="hello")


def test_promise_return():
    """
    Testing that when a workflow is local executed but a local wf execution context already exists, Promise objects
    are returned wrapping Flyte literals instead of the unpacked dict.
    """

    @task
    def t1(a: int) -> typing.NamedTuple("OutputsBC", t1_int_output=int, c=str):
        a = a + 2
        return a, "world-" + str(a)

    @workflow
    def mimic_sub_wf(a: int) -> (str, str):
        x, y = t1(a=a)
        u, v = t1(a=x)
        return y, v

    ctx = context_manager.FlyteContext.current_context()

    with ctx.new_execution_context(mode=ExecutionState.Mode.LOCAL_WORKFLOW_EXECUTION) as ctx:
        a, b = mimic_sub_wf(a=3)

    assert isinstance(a, promise.Promise)
    assert isinstance(b, promise.Promise)
    assert a.val.scalar.value.string_value == "world-5"
    assert b.val.scalar.value.string_value == "world-7"


def test_wf1_with_subwf():
    @task
    def t1(a: int) -> typing.NamedTuple("OutputsBC", t1_int_output=int, c=str):
        a = a + 2
        return a, "world-" + str(a)

    @task
    def t2(a: str, b: str) -> str:
        return b + a

    @workflow
    def my_subwf(a: int) -> (str, str):
        x, y = t1(a=a)
        u, v = t1(a=x)
        return y, v

    @workflow
    def my_wf(a: int, b: str) -> (int, str, str):
        x, y = t1(a=a).with_overrides()
        u, v = my_subwf(a=x)
        return x, u, v

    x = my_wf(a=5, b="hello ")
    assert x == (7, "world-9", "world-11")


def test_wf1_with_sql():
    sql = SQLTask(
        "my-query",
        query_template="SELECT * FROM hive.city.fact_airport_sessions WHERE ds = '{{ .Inputs.ds }}' LIMIT 10",
        inputs=kwtypes(ds=datetime.datetime),
        metadata=metadata(retries=2),
    )

    @task
    def t1() -> datetime.datetime:
        return datetime.datetime.now()

    @workflow
    def my_wf() -> str:
        dt = t1()
        return sql(ds=dt)

    with task_mock(sql) as mock:
        mock.return_value = "Hello"
        assert my_wf() == "Hello"


def test_wf1_with_spark():
    @task(task_config=Spark())
    def my_spark(spark_session, a: int) -> typing.NamedTuple("OutputsBC", t1_int_output=int, c=str):
        return a + 2, "world"

    @task
    def t2(a: str, b: str) -> str:
        return b + a

    @workflow
    def my_wf(a: int, b: str) -> (int, str):
        x, y = my_spark(a=a)
        d = t2(a=y, b=b)
        return x, d

    x = my_wf(a=5, b="hello ")
    assert x == (7, "hello world")


def test_wf1_with_map():
    @task
    def t1(a: int) -> typing.NamedTuple("OutputsBC", t1_int_output=int, c=str):
        a = a + 2
        return a, "world-" + str(a)

    @task
    def t2(a: typing.List[int], b: typing.List[str]) -> (int, str):
        ra = 0
        for x in a:
            ra += x
        rb = ""
        for x in b:
            rb += x
        return ra, rb

    @workflow
    def my_wf(a: typing.List[int]) -> (int, str):
        x, y = maptask(t1, metadata=metadata(retries=1))(a=a)
        return t2(a=x, b=y)

    x = my_wf(a=[5, 6])
    assert x == (15, "world-7world-8")


def test_wf1_compile_time_constant_vars():
    @task
    def t1(a: int) -> typing.NamedTuple("OutputsBC", t1_int_output=int, c=str):
        return a + 2, "world"

    @task
    def t2(a: str, b: str) -> str:
        return b + a

    @workflow
    def my_wf(a: int, b: str) -> (int, str):
        x, y = t1(a=a)
        d = t2(a="This is my way", b=b)
        return x, d

    x = my_wf(a=5, b="hello ")
    assert x == (7, "hello This is my way")


def test_wf1_with_constant_return():
    @task
    def t1(a: int) -> typing.NamedTuple("OutputsBC", t1_int_output=int, c=str):
        return a + 2, "world"

    @task
    def t2(a: str, b: str) -> str:
        return b + a

    @workflow
    def my_wf(a: int, b: str) -> (int, str):
        x, y = t1(a=a)
        t2(a="This is my way", b=b)
        return x, "A constant output"

    x = my_wf(a=5, b="hello ")
    assert x == (7, "A constant output")

    @workflow
    def my_wf2(a: int, b: str) -> int:
        t1(a=a)
        t2(a="This is my way", b=b)
        return 10

    assert my_wf2(a=5, b="hello ") == 10


def test_wf1_with_dynamic():
    @task
    def t1(a: int) -> str:
        a = a + 2
        return "world-" + str(a)

    @task
    def t2(a: str, b: str) -> str:
        return b + a

    @dynamic
    def my_subwf(a: int) -> typing.List[str]:
        s = []
        for i in range(a):
            s.append(t1(a=i))
        return s

    @workflow
    def my_wf(a: int, b: str) -> (str, typing.List[str]):
        x = t2(a=b, b=b)
        v = my_subwf(a=a)
        return x, v

    v = 5
    x = my_wf(a=v, b="hello ")
    assert x == ("hello hello ", ["world-" + str(i) for i in range(2, v + 2)])

    with context_manager.FlyteContext.current_context().new_registration_settings(
        registration_settings=context_manager.RegistrationSettings(
            project="test_proj", domain="test_domain", version="abc", image="image:name", env={},
        )
    ) as ctx:
        with ctx.new_execution_context(mode=ExecutionState.Mode.TASK_EXECUTION) as ctx:
            dynamic_job_spec = my_subwf.compile_into_workflow(ctx, a=5)
            assert len(dynamic_job_spec._nodes) == 5


def test_list_output():
    @task
    def t1(a: int) -> str:
        a = a + 2
        return "world-" + str(a)

    @workflow
    def lister() -> typing.List[str]:
        s = []
        # FYI: For users who happen to look at this, keep in mind this is only run once at compile time.
        for i in range(10):
            s.append(t1(a=i))
        return s

    assert len(lister.interface.outputs) == 1
    binding_data = lister._output_bindings[0].binding  # the property should be named binding_data
    assert binding_data.collection is not None
    assert len(binding_data.collection.bindings) == 10


def test_comparison_refs():
    def dummy_node(id) -> SdkNode:
        n = SdkNode(id, [], None, None, sdk_task=SQLTask("x", "x", [], metadata()))
        n._id = id
        return n

    px = Promise("x", NodeOutput(var="x", sdk_type=LiteralType(simple=SimpleType.INTEGER), sdk_node=dummy_node("n1")))
    py = Promise("y", NodeOutput(var="y", sdk_type=LiteralType(simple=SimpleType.INTEGER), sdk_node=dummy_node("n2")))

    def print_expr(expr):
        print(f"{expr} is type {type(expr)}")

    print_expr(px == py)
    print_expr(px < py)
    print_expr((px == py) & (px < py))
    print_expr(((px == py) & (px < py)) | (px > py))
    print_expr(px < 5)
    print_expr(px >= 5)


def test_comparison_lits():
    px = Promise("x", TypeEngine.to_literal(None, 5, int, None))
    py = Promise("y", TypeEngine.to_literal(None, 8, int, None))

    def eval_expr(expr, expected: bool):
        print(f"{expr} evals to {expr.eval()}")
        assert expected == expr.eval()

    eval_expr(px == py, False)
    eval_expr(px < py, True)
    eval_expr((px == py) & (px < py), False)
    eval_expr(((px == py) & (px < py)) | (px > py), False)
    eval_expr(px < 5, False)
    eval_expr(px >= 5, True)
    eval_expr(py >= 5, True)


def test_wf1_branches():
    @task
    def t1(a: int) -> typing.NamedTuple("OutputsBC", t1_int_output=int, c=str):
        return a + 2, "world"

    @task
    def t2(a: str) -> str:
        return a

    @workflow
    def my_wf(a: int, b: str) -> (int, str):
        x, y = t1(a=a)
        d = (
            conditional("test1")
            .if_(x == 4)
            .then(t2(a=b))
            .elif_(x >= 5)
            .then(t2(a=y))
            .else_()
            .fail("Unable to choose branch")
        )
        f = conditional("test2").if_(d == "hello ").then(t2(a="It is hello")).else_().then(t2(a="Not Hello!"))
        return x, f

    x = my_wf(a=5, b="hello ")
    assert x == (7, "Not Hello!")

    x = my_wf(a=2, b="hello ")
    assert x == (4, "It is hello")


def test_wf1_branches_no_else():
    with pytest.raises(NotImplementedError):

        def foo():
            @task
            def t1(a: int) -> typing.NamedTuple("OutputsBC", t1_int_output=int, c=str):
                return a + 2, "world"

            @task
            def t2(a: str) -> str:
                return a

            @workflow
            def my_wf(a: int, b: str) -> (int, str):
                x, y = t1(a=a)
                d = conditional("test1").if_(x == 4).then(t2(a=b)).elif_(x >= 5).then(t2(a=y))
                conditional("test2").if_(x == 4).then(t2(a=b)).elif_(x >= 5).then(t2(a=y)).else_().fail("blah")
                return x, d

        foo()


def test_wf1_branches_failing():
    @task
    def t1(a: int) -> typing.NamedTuple("OutputsBC", t1_int_output=int, c=str):
        return a + 2, "world"

    @task
    def t2(a: str) -> str:
        return a

    @workflow
    def my_wf(a: int, b: str) -> (int, str):
        x, y = t1(a=a)
        d = (
            conditional("test1")
            .if_(x == 4)
            .then(t2(a=b))
            .elif_(x >= 5)
            .then(t2(a=y))
            .else_()
            .fail("All Branches failed")
        )
        return x, d

    with pytest.raises(ValueError):
        my_wf(a=1, b="hello ")


def test_cant_use_normal_tuples():
    with pytest.raises(RestrictedTypeError):

        @task
        def t1(a: str) -> tuple:
            return (a, 3)


def test_file_type_in_workflow_with_bad_format():
    @task
    def t1() -> flytekit_typing.FlyteFilePath["txt"]:
        fname = "/tmp/flytekit_test"
        with open(fname, "w") as fh:
            fh.write("Hello World\n")
        return fname

    @workflow
    def my_wf() -> flytekit_typing.FlyteFilePath["txt"]:
        f = t1()
        return f

    res = my_wf()
    with open(res, "r") as fh:
        assert fh.read() == "Hello World\n"


def test_file_handling_remote_default_wf_input():
    SAMPLE_DATA = "https://raw.githubusercontent.com/jbrownlee/Datasets/master/pima-indians-diabetes.data.csv"

    @task
    def t1(fname: os.PathLike) -> int:
        with open(fname, "r") as fh:
            x = len(fh.readlines())

        return x

    @workflow
    def my_wf(fname: os.PathLike = SAMPLE_DATA) -> int:
        length = t1(fname=fname)
        return length

    assert my_wf._native_interface.inputs_with_defaults["fname"][1] == SAMPLE_DATA
    sample_lp = flytekit.LaunchPlan.create("test_launch_plan", my_wf)
    assert sample_lp.parameters.parameters["fname"].default.scalar.blob.uri == SAMPLE_DATA


def test_file_handling_local_file_gets_copied():
    @task
    def t1() -> flytekit_typing.FlyteFilePath:
        # Use this test file itself, since we know it exists.
        return __file__

    @workflow
    def my_wf() -> flytekit_typing.FlyteFilePath:
        return t1()

    random_dir = context_manager.FlyteContext.current_context().file_access.get_random_local_directory()
    fs = FileAccessProvider(local_sandbox_dir=random_dir)
    with context_manager.FlyteContext.current_context().new_file_access_context(file_access_provider=fs):
        top_level_files = os.listdir(random_dir)
        assert len(top_level_files) == 1  # the mock_remote folder

        mock_remote_files = os.listdir(os.path.join(random_dir, "mock_remote"))
        assert len(mock_remote_files) == 0  # the mock_remote folder itself is empty

        x = my_wf()

        # After running, this test file should've been copied to the mock remote location.
        mock_remote_files = os.listdir(os.path.join(random_dir, "mock_remote"))
        assert len(mock_remote_files) == 1
        # File should've been copied to the mock remote folder
        assert x.path.startswith(random_dir)


def test_file_handling_local_file_gets_force_no_copy():
    @task
    def t1() -> flytekit_typing.FlyteFilePath:
        # Use this test file itself, since we know it exists.
        return flytekit_typing.FlyteFilePath(__file__, remote_path=False)

    @workflow
    def my_wf() -> flytekit_typing.FlyteFilePath:
        return t1()

    random_dir = context_manager.FlyteContext.current_context().file_access.get_random_local_directory()
    fs = FileAccessProvider(local_sandbox_dir=random_dir)
    with context_manager.FlyteContext.current_context().new_file_access_context(file_access_provider=fs):
        top_level_files = os.listdir(random_dir)
        assert len(top_level_files) == 1  # the mock_remote folder

        mock_remote_files = os.listdir(os.path.join(random_dir, "mock_remote"))
        assert len(mock_remote_files) == 0  # the mock_remote folder itself is empty

        workflow_output = my_wf()

        # After running, this test file should've been copied to the mock remote location.
        mock_remote_files = os.listdir(os.path.join(random_dir, "mock_remote"))
        assert len(mock_remote_files) == 0

        # Because Flyte doesn't presume to handle a uri that look like a raw path, the path that is returned is
        # the original.
        assert workflow_output.path == __file__


def test_file_handling_remote_file_handling():
    SAMPLE_DATA = "https://raw.githubusercontent.com/jbrownlee/Datasets/master/pima-indians-diabetes.data.csv"

    @task
    def t1() -> flytekit_typing.FlyteFilePath:
        return SAMPLE_DATA

    @workflow
    def my_wf() -> flytekit_typing.FlyteFilePath:
        return t1()

    random_dir = context_manager.FlyteContext.current_context().file_access.get_random_local_directory()
    print(f"dir: {random_dir}")
    fs = FileAccessProvider(local_sandbox_dir=random_dir)
    with context_manager.FlyteContext.current_context().new_file_access_context(file_access_provider=fs):
        top_level_files = os.listdir(random_dir)
        assert len(top_level_files) == 1  # the mock_remote folder

        mock_remote_files = os.listdir(os.path.join(random_dir, "mock_remote"))
        assert len(mock_remote_files) == 0  # the mock_remote folder itself is empty

        workflow_output = my_wf()

        # After running the mock remote dir should still be empty, since the workflow_output has not been used
        mock_remote_files = os.listdir(os.path.join(random_dir, "mock_remote"))
        assert len(mock_remote_files) == 0

        # While the literal returned by t1 does contain the web address as the uri, because it's a remote address,
        # flytekit will translate it back into a FlyteFile object on the local drive (but not download it)
        assert workflow_output.path.startswith(random_dir)
        # But the remote source should still be the https address
        assert workflow_output.remote_source == SAMPLE_DATA


def test_wf1_df():
    @task
    def t1(a: int) -> pandas.DataFrame:
        return pandas.DataFrame(data={"col1": [a, 2], "col2": [a, 4]})

    @task
    def t2(df: pandas.DataFrame) -> pandas.DataFrame:
        return df.append(pandas.DataFrame(data={"col1": [5, 10], "col2": [5, 10]}))

    @workflow
    def my_wf(a: int) -> pandas.DataFrame:
        df = t1(a=a)
        return t2(df=df)

    x = my_wf(a=20)
    assert isinstance(x, pandas.DataFrame)
    result_df = x.reset_index(drop=True) == pandas.DataFrame(
        data={"col1": [20, 2, 5, 10], "col2": [20, 4, 5, 10]}
    ).reset_index(drop=True)
    assert result_df.all().all()


def test_lp_default_handling():
    @task
    def t1(a: int) -> typing.NamedTuple("OutputsBC", t1_int_output=int, c=str):
        a = a + 2
        return a, "world-" + str(a)

    @workflow
    def my_wf(a: int, b: int) -> (str, str, int, int):
        x, y = t1(a=a)
        u, v = t1(a=b)
        return y, v, x, u

    lp = launch_plan.LaunchPlan.create("test1", my_wf)
    assert len(lp.parameters.parameters) == 0
    assert len(lp.fixed_inputs.literals) == 0

    lp_with_defaults = launch_plan.LaunchPlan.create("test2", my_wf, default_inputs={"a": 3})
    assert len(lp_with_defaults.parameters.parameters) == 1
    assert len(lp_with_defaults.fixed_inputs.literals) == 0

    lp_with_fixed = launch_plan.LaunchPlan.create("test3", my_wf, fixed_inputs={"a": 3})
    assert len(lp_with_fixed.parameters.parameters) == 0
    assert len(lp_with_fixed.fixed_inputs.literals) == 1

    @workflow
    def my_wf2(a: int, b: int = 42) -> (str, str, int, int):
        x, y = t1(a=a)
        u, v = t1(a=b)
        return y, v, x, u

    lp = launch_plan.LaunchPlan.create("test4", my_wf2)
    assert len(lp.parameters.parameters) == 1
    assert len(lp.fixed_inputs.literals) == 0

    lp_with_defaults = launch_plan.LaunchPlan.create("test5", my_wf2, default_inputs={"a": 3})
    assert len(lp_with_defaults.parameters.parameters) == 2
    assert len(lp_with_defaults.fixed_inputs.literals) == 0
    # Launch plan defaults override wf defaults
    assert lp_with_defaults(b=3) == ("world-5", "world-5", 5, 5)

    lp_with_fixed = launch_plan.LaunchPlan.create("test6", my_wf2, fixed_inputs={"a": 3})
    assert len(lp_with_fixed.parameters.parameters) == 1
    assert len(lp_with_fixed.fixed_inputs.literals) == 1
    # Launch plan defaults override wf defaults
    assert lp_with_fixed(b=3) == ("world-5", "world-5", 5, 5)

    lp_with_fixed = launch_plan.LaunchPlan.create("test7", my_wf2, fixed_inputs={"b": 3})
    assert len(lp_with_fixed.parameters.parameters) == 0
    assert len(lp_with_fixed.fixed_inputs.literals) == 1


def test_wf1_with_lp_node():
    @task
    def t1(a: int) -> typing.NamedTuple("OutputsBC", t1_int_output=int, c=str):
        a = a + 2
        return a, "world-" + str(a)

    @workflow
    def my_subwf(a: int) -> (str, str):
        x, y = t1(a=a)
        u, v = t1(a=x)
        return y, v

    lp = launch_plan.LaunchPlan.create("lp_nodetest1", my_subwf)
    lp_with_defaults = launch_plan.LaunchPlan.create("lp_nodetest2", my_subwf, default_inputs={"a": 3})

    @workflow
    def my_wf(a: int = 42) -> (int, str, str):
        x, y = t1(a=a).with_overrides()
        u, v = lp(a=x)
        return x, u, v

    x = my_wf(a=5)
    assert x == (7, "world-9", "world-11")

    assert my_wf() == (44, "world-46", "world-48")

    @workflow
    def my_wf2(a: int = 42) -> (int, str, str, str):
        x, y = t1(a=a).with_overrides()
        u, v = lp_with_defaults()
        return x, y, u, v

    assert my_wf2() == (44, "world-44", "world-5", "world-7")

    @workflow
    def my_wf3(a: int = 42) -> (int, str, str, str):
        x, y = t1(a=a).with_overrides()
        u, v = lp_with_defaults(a=x)
        return x, y, u, v

    assert my_wf2() == (44, "world-44", "world-5", "world-7")


def test_lp_serialize():
    @task
    def t1(a: int) -> typing.NamedTuple("OutputsBC", t1_int_output=int, c=str):
        a = a + 2
        return a, "world-" + str(a)

    @task
    def t2(a: str, b: str) -> str:
        return b + a

    @workflow
    def my_subwf(a: int) -> (str, str):
        x, y = t1(a=a)
        u, v = t1(a=x)
        return y, v

    lp = launch_plan.LaunchPlan.create("serialize_test1", my_subwf)
    lp_with_defaults = launch_plan.LaunchPlan.create("serialize_test2", my_subwf, default_inputs={"a": 3})

    registration_settings = context_manager.RegistrationSettings(
        project="proj",
        domain="dom",
        version="123",
        image="asdf/fdsa:123",
        env={},
        iam_role="test:iam:role",
        service_account=None,
    )
    with context_manager.FlyteContext.current_context().new_registration_settings(
        registration_settings=registration_settings
    ):
        sdk_lp = lp.get_registerable_entity()
        assert len(sdk_lp.default_inputs.parameters) == 0
        assert len(sdk_lp.fixed_inputs.literals) == 0

        sdk_lp = lp_with_defaults.get_registerable_entity()
        assert len(sdk_lp.default_inputs.parameters) == 1
        assert len(sdk_lp.fixed_inputs.literals) == 0

        # Adding a check to make sure oneof is respected. Tricky with booleans... if a default is specified, the
        # required field needs to be None, not False.
        parameter_a = sdk_lp.default_inputs.parameters["a"]
        parameter_a = Parameter.from_flyte_idl(parameter_a.to_flyte_idl())
        assert parameter_a.default is not None


def test_wf_container_task():
    @task
    def t1(a: int) -> (int, str):
        return a + 2, str(a) + "-HELLO"

    t2 = ContainerTask(
        "raw",
        image="alpine",
        inputs=kwtypes(a=int, b=str),
        input_data_dir="/tmp",
        output_data_dir="/tmp",
        command=["cat"],
        arguments=["/tmp/a"],
        metadata=metadata(),
    )

    def wf(a: int):
        x, y = t1(a=a)
        t2(a=x, b=y)

    with task_mock(t2) as mock:
        mock.side_effect = lambda a, b: None
        assert t2(a=10, b="hello") is None

        wf(a=10)


def test_wf_container_task_multiple():
    square = ContainerTask(
        name="square",
        metadata=metadata(),
        input_data_dir="/var/inputs",
        output_data_dir="/var/outputs",
        inputs=kwtypes(val=int),
        outputs=kwtypes(out=int),
        image="alpine",
        command=["sh", "-c", "echo $(( {{.Inputs.val}} * {{.Inputs.val}} )) | tee /var/outputs/out"],
    )

    sum = ContainerTask(
        name="sum",
        metadata=metadata(),
        input_data_dir="/var/flyte/inputs",
        output_data_dir="/var/flyte/outputs",
        inputs=kwtypes(x=int, y=int),
        outputs=kwtypes(out=int),
        image="alpine",
        command=["sh", "-c", "echo $(( {{.Inputs.x}} + {{.Inputs.y}} )) | tee /var/flyte/outputs/out"],
    )

    @workflow
    def raw_container_wf(val1: int, val2: int) -> int:
        return sum(x=square(val=val1), y=square(val=val2))

    with task_mock(square) as square_mock, task_mock(sum) as sum_mock:
        square_mock.side_effect = lambda val: val * val
        assert square(val=10) == 100

        sum_mock.side_effect = lambda x, y: x + y
        assert sum(x=10, y=10) == 20

        assert raw_container_wf(val1=10, val2=10) == 200


def test_wf_tuple_fails():
    with pytest.raises(RestrictedTypeError):

        @task
        def t1(a: tuple) -> (int, str):
            return a[0] + 2, str(a) + "-HELLO"


def test_wf_typed_schema():
    schema1 = FlyteSchema[kwtypes(x=int, y=str)]

    @task
    def t1() -> schema1:
        s = schema1()
        s.open().write(pandas.DataFrame(data={"x": [1, 2], "y": ["3", "4"]}))
        return s

    @task
    def t2(s: FlyteSchema[kwtypes(x=int, y=str)]) -> FlyteSchema[kwtypes(x=int)]:
        df = s.open().all()
        return df[s.column_names()[:-1]]

    @workflow
    def wf() -> FlyteSchema[kwtypes(x=int)]:
        return t2(s=t1())

    w = t1()
    assert w is not None
    df = w.open(override_mode=SchemaOpenMode.READ).all()
    result_df = df.reset_index(drop=True) == pandas.DataFrame(data={"x": [1, 2], "y": ["3", "4"]}).reset_index(
        drop=True
    )
    assert result_df.all().all()

    df = t2(s=w.as_readonly())
    assert df is not None
    result_df = df.reset_index(drop=True) == pandas.DataFrame(data={"x": [1, 2]}).reset_index(drop=True)
    assert result_df.all().all()

    x = wf()
    df = x.open().all()
    result_df = df.reset_index(drop=True) == pandas.DataFrame(data={"x": [1, 2]}).reset_index(drop=True)
    assert result_df.all().all()


<<<<<<< HEAD
def test_ref():
    @task(task_type="reference", project="flytesnacks", domain="development", name="recipes.aaa.simple.join_strings", version="553018f39e519bdb2597b652639c30ce16b99c79")
    def ref_t1(a: typing.List[str]) -> str:
        ...

    assert ref_t1.id.project == "flytesnacks"
    assert ref_t1.id.domain == "development"
    assert ref_t1.id.name == "recipes.aaa.simple.join_strings"
    assert ref_t1.id.version == "553018f39e519bdb2597b652639c30ce16b99c79"

    registration_settings = context_manager.RegistrationSettings(
        project="proj",
        domain="dom",
        version="123",
        image="asdf/fdsa:123",
        env={},
        iam_role="test:iam:role",
        service_account=None,
    )
    with context_manager.FlyteContext.current_context().new_registration_settings(
        registration_settings=registration_settings
    ):
        sdk_task = ref_t1.get_registerable_entity()
        assert sdk_task.has_registered
        assert sdk_task.id.project == "flytesnacks"
        assert sdk_task.id.domain == "development"
        assert sdk_task.id.name == "recipes.aaa.simple.join_strings"
        assert sdk_task.id.version == "553018f39e519bdb2597b652639c30ce16b99c79"


def test_ref_task_more():
    @task(task_type="reference", project="flytesnacks", domain="development", name="recipes.aaa.simple.join_strings", version="553018f39e519bdb2597b652639c30ce16b99c79")
    def ref_t1(a: typing.List[str]) -> str:
        ...

    @workflow
    def wf1(in1: typing.List[str]) -> str:
        return ref_t1(a=in1)

    with pytest.raises(Exception) as e:
        wf1(in1=["hello", "world"])
    assert "Remote reference tasks cannot be run" in f"{e}"

    with task_mock(ref_t1) as mock:
        mock.return_value = "hello"
        assert wf1(in1=["hello", "world"]) == "hello"
=======
def test_dict_wf_with_constants():
    @task
    def t1(a: int) -> typing.NamedTuple("OutputsBC", t1_int_output=int, c=str):
        return a + 2, "world"

    @task
    def t2(a: typing.Dict[str, str]) -> str:
        return " ".join([v for k, v in a.items()])

    @workflow
    def my_wf(a: int, b: str) -> (int, str):
        x, y = t1(a=a)
        d = t2(a={"key1": b, "key2": y})
        return x, d

    x = my_wf(a=5, b="hello")
    assert x == (7, "hello world")


def test_dict_wf_with_conversion():
    @task
    def t1(a: int) -> typing.Dict[str, str]:
        return {"a": str(a)}

    @task
    def t2(a: dict) -> str:
        print(f"HAHAH {a}")
        return " ".join([v for k, v in a.items()])

    @workflow
    def my_wf(a: int) -> str:
        return t2(a=t1(a=a))

    with pytest.raises(TypeError):
        my_wf(a=5)
>>>>>>> 27018b95
<|MERGE_RESOLUTION|>--- conflicted
+++ resolved
@@ -12,11 +12,8 @@
 from flytekit.annotated.condition import conditional
 from flytekit.annotated.context_manager import ExecutionState
 from flytekit.annotated.promise import Promise
-<<<<<<< HEAD
 from flytekit.annotated.task import kwtypes
-=======
-from flytekit.annotated.task import ContainerTask, Spark, SQLTask, dynamic, kwtypes, maptask, metadata, task
->>>>>>> 27018b95
+from flytekit.annotated.task import ContainerTask, Spark, SQLTask, dynamic, kwtypes, maptask, metadata, task, Reference
 from flytekit.annotated.testing import task_mock
 from flytekit.annotated.type_engine import FlyteSchema, RestrictedTypeError, SchemaOpenMode, TypeEngine
 from flytekit.annotated.workflow import workflow
@@ -958,9 +955,8 @@
     assert result_df.all().all()
 
 
-<<<<<<< HEAD
 def test_ref():
-    @task(task_type="reference", project="flytesnacks", domain="development", name="recipes.aaa.simple.join_strings", version="553018f39e519bdb2597b652639c30ce16b99c79")
+    @task(task_config=Reference(project="flytesnacks", domain="development", name="recipes.aaa.simple.join_strings", version="553018f39e519bdb2597b652639c30ce16b99c79"))
     def ref_t1(a: typing.List[str]) -> str:
         ...
 
@@ -990,7 +986,7 @@
 
 
 def test_ref_task_more():
-    @task(task_type="reference", project="flytesnacks", domain="development", name="recipes.aaa.simple.join_strings", version="553018f39e519bdb2597b652639c30ce16b99c79")
+    @task(task_config=Reference(project="flytesnacks", domain="development", name="recipes.aaa.simple.join_strings", version="553018f39e519bdb2597b652639c30ce16b99c79"))
     def ref_t1(a: typing.List[str]) -> str:
         ...
 
@@ -1005,7 +1001,8 @@
     with task_mock(ref_t1) as mock:
         mock.return_value = "hello"
         assert wf1(in1=["hello", "world"]) == "hello"
-=======
+
+
 def test_dict_wf_with_constants():
     @task
     def t1(a: int) -> typing.NamedTuple("OutputsBC", t1_int_output=int, c=str):
@@ -1040,5 +1037,4 @@
         return t2(a=t1(a=a))
 
     with pytest.raises(TypeError):
-        my_wf(a=5)
->>>>>>> 27018b95
+        my_wf(a=5)