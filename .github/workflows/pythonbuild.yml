name: Build

on:
  push:
    branches:
    - master
  pull_request:

env:
  FLYTE_SDK_LOGGING_LEVEL: 10  # debug

jobs:
  build:
    runs-on: ubuntu-latest
    strategy:
      fail-fast: false
      matrix:
        python-version: ["3.7", "3.8", "3.9", "3.10"]
        spark-version-suffix: ["", "-spark2"]
        exclude:
        - python-version: 3.8
          spark-version-suffix: "-spark2"
        - python-version: 3.9
          spark-version-suffix: "-spark2"
        - python-version: 3.10
          spark-version-suffix: "-spark2"
    steps:
    - uses: actions/checkout@v2
    - name: Set up Python ${{ matrix.python-version }}
      uses: actions/setup-python@v2
      with:
        python-version: ${{ matrix.python-version }}
    - name: Cache pip
      uses: actions/cache@v2
      with:
        # This path is specific to Ubuntu
        path: ~/.cache/pip
        # Look to see if there is a cache hit for the corresponding requirements files
        key: ${{ format('{0}-pip-{1}', runner.os, hashFiles('dev-requirements.txt', format('requirements{0}.txt', matrix.spark-version-suffix))) }}
    - name: Install dependencies
      run: |
        make setup${{ matrix.spark-version-suffix }}
        pip freeze
    - name: Test with coverage
      run: |
<<<<<<< HEAD
        coverage run -m pytest tests/flytekit/unit
    - name: Integration Tests with coverage
      # https://github.com/actions/runner/issues/241#issuecomment-577360161
      shell: 'script -q -e -c "bash {0}"'
      run: |
        python -m pip install awscli
        FLYTE_SDK_USE_STRUCTURED_DATASET=TRUE coverage run --append -m pytest tests/flytekit/integration
=======
        FLYTE_SDK_USE_STRUCTURED_DATASET=TRUE coverage run -m pytest tests/flytekit/unit
>>>>>>> 29469528
    - name: Codecov
      uses: codecov/codecov-action@v1
      with:
        fail_ci_if_error: true # optional (default = false)

  build-plugins:
    runs-on: ubuntu-latest
    strategy:
      fail-fast: false
      matrix:
        python-version: ["3.8", "3.9", "3.10"]
        plugin-names:
          # Please maintain an alphabetical order in the following list
          - flytekit-aws-athena
          - flytekit-aws-batch
          - flytekit-aws-sagemaker
          - flytekit-bigquery
          - flytekit-data-fsspec
          - flytekit-dolt
          - flytekit-greatexpectations
          - flytekit-hive
          - flytekit-k8s-pod
          - flytekit-kf-mpi
          - flytekit-kf-pytorch
          - flytekit-kf-tensorflow
          - flytekit-modin
          - flytekit-pandera
          - flytekit-papermill
          - flytekit-snowflake
          - flytekit-spark
          - flytekit-sqlalchemy
        exclude:
        # flytekit-modin depends on ray which does not have a 3.10 wheel yet.
        # Issue tracked in https://github.com/ray-project/ray/issues/19116.
        - python-version: 3.10
          plugin-names: "flytekit-modin"
    steps:
    - uses: actions/checkout@v2
    - name: Set up Python ${{ matrix.python-version }}
      uses: actions/setup-python@v2
      with:
        python-version: ${{ matrix.python-version }}
    - name: Cache pip
      uses: actions/cache@v2
      with:
        # This path is specific to Ubuntu
        path: ~/.cache/pip
        # Look to see if there is a cache hit for the corresponding requirements files
        key: ${{ format('{0}-pip-{1}', runner.os, hashFiles('dev-requirements.txt', format('plugins/{0}/requirements.txt', matrix.plugin-names ))) }}
    - name: Install dependencies
      run: |
        make setup
        cd plugins/${{ matrix.plugin-names }}
        pip install -e .
        if [ -f dev-requirements.txt ]; then pip install -r dev-requirements.txt; fi
        pip install --no-deps -U https://github.com/flyteorg/flytekit/archive/${{ github.sha }}.zip#egg=flytekit
        pip freeze
    - name: Test with coverage
      run: |
        cd plugins/${{ matrix.plugin-names }}
        coverage run -m pytest tests

  lint:
    runs-on: ubuntu-latest
    steps:
      - name: Fetch the code
        uses: actions/checkout@v2
      - name: Set up Python 3.8
        uses: actions/setup-python@v2
        with:
          python-version: 3.8
      - uses: actions/cache@v2
        with:
          path: ~/.cache/pip
          key: ${{ runner.os }}-pip-${{ hashFiles('**/dev-requirements.txt') }}
          restore-keys: |
            ${{ runner.os }}-pip-
      - name: Install dependencies
        run: |
          python -m pip install --upgrade pip==21.2.4
          pip install -r dev-requirements.txt
      - name: Lint
        run: |
          make lint
      - name: ShellCheck
        uses: ludeeus/action-shellcheck@master
        with:
          ignore_paths:
            boilerplate

  docs:
    runs-on: ubuntu-latest
    steps:
      - name: Fetch the code
        uses: actions/checkout@v2
      - name: Set up Python 3.8
        uses: actions/setup-python@v2
        with:
          python-version: 3.8
      - name: Install dependencies
        run: |
          python -m pip install --upgrade pip==21.2.4 setuptools wheel
          pip install -r doc-requirements.txt
      - name: Build the documentation
        run: make -C docs html<|MERGE_RESOLUTION|>--- conflicted
+++ resolved
@@ -43,17 +43,7 @@
         pip freeze
     - name: Test with coverage
       run: |
-<<<<<<< HEAD
         coverage run -m pytest tests/flytekit/unit
-    - name: Integration Tests with coverage
-      # https://github.com/actions/runner/issues/241#issuecomment-577360161
-      shell: 'script -q -e -c "bash {0}"'
-      run: |
-        python -m pip install awscli
-        FLYTE_SDK_USE_STRUCTURED_DATASET=TRUE coverage run --append -m pytest tests/flytekit/integration
-=======
-        FLYTE_SDK_USE_STRUCTURED_DATASET=TRUE coverage run -m pytest tests/flytekit/unit
->>>>>>> 29469528
     - name: Codecov
       uses: codecov/codecov-action@v1
       with:
