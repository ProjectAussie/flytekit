--- conflicted
+++ resolved
@@ -1,8 +1,4 @@
 from __future__ import absolute_import
 import flytekit.plugins
 
-<<<<<<< HEAD
-__version__ = '0.6.0b4'
-=======
-__version__ = '0.6.0b5'
->>>>>>> bb733a8e
+__version__ = '0.6.0b6'