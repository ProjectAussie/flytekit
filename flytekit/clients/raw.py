--- conflicted
+++ resolved
@@ -1,14 +1,5 @@
 from __future__ import annotations
 
-<<<<<<< HEAD
-import subprocess
-import time
-import typing
-from dataclasses import dataclass
-from typing import List
-
-import grpc
-=======
 import base64 as _base64
 import logging as _logging
 import subprocess
@@ -16,7 +7,6 @@
 from typing import Optional
 
 import requests as _requests
->>>>>>> 1a89b785
 from flyteidl.service import admin_pb2_grpc as _admin_service
 from flyteidl.service import auth_pb2
 from flyteidl.service import auth_pb2_grpc as auth_service
@@ -28,13 +18,8 @@
 from grpc import ssl_channel_credentials as _ssl_channel_credentials
 
 from flytekit.clis.auth import credentials as _credentials_access
-<<<<<<< HEAD
-from flytekit.clis.sdk_in_container import basic_auth as _basic_auth
-from flytekit.configuration import creds as _creds_config
-=======
 from flytekit.configuration import creds as creds_config
 from flytekit.configuration.creds import CLIENT_CREDENTIALS_SECRET as _CREDENTIALS_SECRET
->>>>>>> 1a89b785
 from flytekit.configuration.creds import CLIENT_ID as _CLIENT_ID
 from flytekit.configuration.creds import COMMAND as _COMMAND
 from flytekit.exceptions import user as _user_exceptions
@@ -218,7 +203,7 @@
     be explicit as opposed to inferred from the environment or a configuration file.
     """
 
-    def __init__(self, url: str, insecure: bool = False, **kwargs):
+    def __init__(self, url, insecure=False, credentials=None, options=None, root_cert_file=None):
         """
         Initializes a gRPC channel to the given Flyte Admin service.
 
@@ -251,22 +236,20 @@
         # metadata will hold the value of the token to send to the various endpoints.
         self._metadata = None
 
-<<<<<<< HEAD
+    @property
+    def public_client_config(self) -> Optional[auth_pb2.PublicClientAuthConfigResponse]:
+        return self._public_client_config
+
+    @property
+    def oauth2_metadata(self) -> Optional[auth_pb2.OAuth2MetadataResponse]:
+        return self._oauth2_metadata
+
     @classmethod
     def with_root_certificate(cls, url: str, root_cert_file: str) -> RawSynchronousFlyteClient:
         b = None
         with open(root_cert_file, "rb") as fp:
             b = fp.read()
         return RawSynchronousFlyteClient(url=url, credentials=grpc.ssl_channel_credentials(root_certificates=b))
-=======
-    @property
-    def public_client_config(self) -> Optional[auth_pb2.PublicClientAuthConfigResponse]:
-        return self._public_client_config
-
-    @property
-    def oauth2_metadata(self) -> Optional[auth_pb2.OAuth2MetadataResponse]:
-        return self._oauth2_metadata
->>>>>>> 1a89b785
 
     @property
     def url(self) -> str:
