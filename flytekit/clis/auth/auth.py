import base64 as _base64
import hashlib as _hashlib
import os as _os
import re as _re
import webbrowser as _webbrowser
from multiprocessing import Process as _Process
from multiprocessing import Queue as _Queue

import keyring as _keyring
import requests as _requests

try:  # Python 3.5+
    from http import HTTPStatus as _StatusCodes
except ImportError:
    try:  # Python 3
        from http import client as _StatusCodes
    except ImportError:  # Python 2
        import httplib as _StatusCodes
try:  # Python 3
    import http.server as _BaseHTTPServer
except ImportError:  # Python 2
    import BaseHTTPServer as _BaseHTTPServer

try:  # Python 3
    import urllib.parse as _urlparse
    from urllib.parse import urlencode as _urlencode
except ImportError:  # Python 2
    from urllib import urlencode as _urlencode

    import urlparse as _urlparse

_code_verifier_length = 64
_random_seed_length = 40
_utf_8 = "utf-8"


# Identifies the service used for storing passwords in keyring
_keyring_service_name = "flyteauth"
# Identifies the key used for storing and fetching from keyring. In our case, instead of a username as the keyring docs
# suggest, we are storing a user's oidc.
_keyring_access_token_storage_key = "access_token"
_keyring_refresh_token_storage_key = "refresh_token"


def _generate_code_verifier():
    """
    Generates a 'code_verifier' as described in https://tools.ietf.org/html/rfc7636#section-4.1
    Adapted from https://github.com/openstack/deb-python-oauth2client/blob/master/oauth2client/_pkce.py.
    :return str:
    """
    code_verifier = _base64.urlsafe_b64encode(
        _os.urandom(_code_verifier_length)
    ).decode(_utf_8)
    # Eliminate invalid characters.
    code_verifier = _re.sub(r"[^a-zA-Z0-9_\-.~]+", "", code_verifier)
    if len(code_verifier) < 43:
        raise ValueError("Verifier too short. number of bytes must be > 30.")
    elif len(code_verifier) > 128:
        raise ValueError("Verifier too long. number of bytes must be < 97.")
    return code_verifier


def _generate_state_parameter():
    state = _base64.urlsafe_b64encode(_os.urandom(_random_seed_length)).decode(_utf_8)
    # Eliminate invalid characters.
    code_verifier = _re.sub("[^a-zA-Z0-9-_.,]+", "", state)
    return code_verifier


def _create_code_challenge(code_verifier):
    """
    Adapted from https://github.com/openstack/deb-python-oauth2client/blob/master/oauth2client/_pkce.py.
    :param str code_verifier: represents a code verifier generated by generate_code_verifier()
    :return str: urlsafe base64-encoded sha256 hash digest
    """
    code_challenge = _hashlib.sha256(code_verifier.encode(_utf_8)).digest()
    code_challenge = _base64.urlsafe_b64encode(code_challenge).decode(_utf_8)
    # Eliminate invalid characters
    code_challenge = code_challenge.replace("=", "")
    return code_challenge


class AuthorizationCode(object):
    def __init__(self, code, state):
        self._code = code
        self._state = state

    @property
    def code(self):
        return self._code

    @property
    def state(self):
        return self._state


class OAuthCallbackHandler(_BaseHTTPServer.BaseHTTPRequestHandler):
    """
    A simple wrapper around BaseHTTPServer.BaseHTTPRequestHandler that handles a callback URL that accepts an
    authorization token.
    """

    def do_GET(self):
        url = _urlparse.urlparse(self.path)
        if url.path == self.server.redirect_path:
            self.send_response(_StatusCodes.OK)
            self.end_headers()
            self.handle_login(dict(_urlparse.parse_qsl(url.query)))
        else:
            self.send_response(_StatusCodes.NOT_FOUND)

    def handle_login(self, data):
<<<<<<< HEAD
        self.server.handle_authorization_code(
            AuthorizationCode(data["code"], data["state"])
        )
=======
        self.server.handle_authorization_code(AuthorizationCode(data["code"], data["state"]))
>>>>>>> 83c10cca


class OAuthHTTPServer(_BaseHTTPServer.HTTPServer):
    """
    A simple wrapper around the BaseHTTPServer.HTTPServer implementation that binds an authorization_client for handling
    authorization code callbacks.
    """

    def __init__(
<<<<<<< HEAD
        self,
        server_address,
        RequestHandlerClass,
        bind_and_activate=True,
        redirect_path=None,
        queue=None,
    ):
        _BaseHTTPServer.HTTPServer.__init__(
            self, server_address, RequestHandlerClass, bind_and_activate
        )
=======
        self, server_address, RequestHandlerClass, bind_and_activate=True, redirect_path=None, queue=None,
    ):
        _BaseHTTPServer.HTTPServer.__init__(self, server_address, RequestHandlerClass, bind_and_activate)
>>>>>>> 83c10cca
        self._redirect_path = redirect_path
        self._auth_code = None
        self._queue = queue

    @property
    def redirect_path(self):
        return self._redirect_path

    def handle_authorization_code(self, auth_code):
        self._queue.put(auth_code)


class Credentials(object):
    def __init__(self, access_token=None):
        self._access_token = access_token

    @property
    def access_token(self):
        return self._access_token


class AuthorizationClient(object):
    def __init__(
        self, auth_endpoint=None, token_endpoint=None, client_id=None, redirect_uri=None
    ):
        self._auth_endpoint = auth_endpoint
        self._token_endpoint = token_endpoint
        self._client_id = client_id
        self._redirect_uri = redirect_uri
        self._code_verifier = _generate_code_verifier()
        code_challenge = _create_code_challenge(self._code_verifier)
        self._code_challenge = code_challenge
        state = _generate_state_parameter()
        self._state = state
        self._credentials = None
        self._refresh_token = None
        self._headers = {"content-type": "application/x-www-form-urlencoded"}
        self._expired = False

        self._params = {
            "client_id": client_id,  # This must match the Client ID of the OAuth application.
            "response_type": "code",  # Indicates the authorization code grant
            "scope": "openid offline_access",  # ensures that the /token endpoint returns an ID and refresh token
            # callback location where the user-agent will be directed to.
            "redirect_uri": self._redirect_uri,
            "state": state,
            "code_challenge": code_challenge,
            "code_challenge_method": "S256",
        }

        # Prefer to use already-fetched token values when they've been set globally.
        self._refresh_token = _keyring.get_password(
            _keyring_service_name, _keyring_refresh_token_storage_key
        )
        access_token = _keyring.get_password(
            _keyring_service_name, _keyring_access_token_storage_key
        )
        if access_token:
            self._credentials = Credentials(access_token=access_token)
            return

        # In the absence of globally-set token values, initiate the token request flow
        q = _Queue()
        # First prepare the callback server in the background
        server = self._create_callback_server(q)
        server_process = _Process(target=server.handle_request)
        server_process.start()

        # Send the call to request the authorization code
        self._request_authorization_code()

        # Request the access token once the auth code has been received.
        auth_code = q.get()
        server_process.terminate()
        self.request_access_token(auth_code)

    def _create_callback_server(self, q):
        server_url = _urlparse.urlparse(self._redirect_uri)
        server_address = (server_url.hostname, server_url.port)
        return OAuthHTTPServer(
            server_address, OAuthCallbackHandler, redirect_path=server_url.path, queue=q
        )

    def _request_authorization_code(self):
        scheme, netloc, path, _, _, _ = _urlparse.urlparse(self._auth_endpoint)
        query = _urlencode(self._params)
        endpoint = _urlparse.urlunparse((scheme, netloc, path, None, query, None))
        _webbrowser.open_new_tab(endpoint)

    def _initialize_credentials(self, auth_token_resp):

        """
        The auth_token_resp body is of the form:
        {
          "access_token": "foo",
          "refresh_token": "bar",
          "id_token": "baz",
          "token_type": "Bearer"
        }
        """
        response_body = auth_token_resp.json()
        if "access_token" not in response_body:
            raise ValueError('Expected "access_token" in response from oauth server')
        if "refresh_token" in response_body:
            self._refresh_token = response_body["refresh_token"]

        access_token = response_body["access_token"]
        refresh_token = response_body["refresh_token"]

        _keyring.set_password(
            _keyring_service_name, _keyring_access_token_storage_key, access_token
        )
        _keyring.set_password(
            _keyring_service_name, _keyring_refresh_token_storage_key, refresh_token
        )
        self._credentials = Credentials(access_token=access_token)

    def request_access_token(self, auth_code):
        if self._state != auth_code.state:
<<<<<<< HEAD
            raise ValueError(
                "Unexpected state parameter [{}] passed".format(auth_code.state)
            )
        self._params.update(
            {
                "code": auth_code.code,
                "code_verifier": self._code_verifier,
                "grant_type": "authorization_code",
            }
        )
        resp = _requests.post(
            url=self._token_endpoint,
            data=self._params,
            headers=self._headers,
            allow_redirects=False,
=======
            raise ValueError("Unexpected state parameter [{}] passed".format(auth_code.state))
        self._params.update(
            {"code": auth_code.code, "code_verifier": self._code_verifier, "grant_type": "authorization_code"}
        )
        resp = _requests.post(
            url=self._token_endpoint, data=self._params, headers=self._headers, allow_redirects=False,
>>>>>>> 83c10cca
        )
        if resp.status_code != _StatusCodes.OK:
            # TODO: handle expected (?) error cases:
            #  https://auth0.com/docs/flows/guides/device-auth/call-api-device-auth#token-responses
            raise Exception(
<<<<<<< HEAD
                "Failed to request access token with response: [{}] {}".format(
                    resp.status_code, resp.content
                )
=======
                "Failed to request access token with response: [{}] {}".format(resp.status_code, resp.content)
>>>>>>> 83c10cca
            )
        self._initialize_credentials(resp)

    def refresh_access_token(self):
        if self._refresh_token is None:
            raise ValueError(
                "no refresh token available with which to refresh authorization credentials"
            )

        resp = _requests.post(
            url=self._token_endpoint,
<<<<<<< HEAD
            data={
                "grant_type": "refresh_token",
                "client_id": self._client_id,
                "refresh_token": self._refresh_token,
            },
=======
            data={"grant_type": "refresh_token", "client_id": self._client_id, "refresh_token": self._refresh_token},
>>>>>>> 83c10cca
            headers=self._headers,
            allow_redirects=False,
        )
        if resp.status_code != _StatusCodes.OK:
            self._expired = True
            # In the absence of a successful response, assume the refresh token is expired. This should indicate
            # to the caller that the AuthorizationClient is defunct and a new one needs to be re-initialized.

            _keyring.delete_password(
                _keyring_service_name, _keyring_access_token_storage_key
            )
            _keyring.delete_password(
                _keyring_service_name, _keyring_refresh_token_storage_key
            )
            return
        self._initialize_credentials(resp)

    @property
    def credentials(self):
        """
        :return flytekit.clis.auth.auth.Credentials:
        """
        return self._credentials

    @property
    def expired(self):
        """
        :return bool:
        """
        return self._expired<|MERGE_RESOLUTION|>--- conflicted
+++ resolved
@@ -48,9 +48,7 @@
     Adapted from https://github.com/openstack/deb-python-oauth2client/blob/master/oauth2client/_pkce.py.
     :return str:
     """
-    code_verifier = _base64.urlsafe_b64encode(
-        _os.urandom(_code_verifier_length)
-    ).decode(_utf_8)
+    code_verifier = _base64.urlsafe_b64encode(_os.urandom(_code_verifier_length)).decode(_utf_8)
     # Eliminate invalid characters.
     code_verifier = _re.sub(r"[^a-zA-Z0-9_\-.~]+", "", code_verifier)
     if len(code_verifier) < 43:
@@ -110,13 +108,7 @@
             self.send_response(_StatusCodes.NOT_FOUND)
 
     def handle_login(self, data):
-<<<<<<< HEAD
-        self.server.handle_authorization_code(
-            AuthorizationCode(data["code"], data["state"])
-        )
-=======
         self.server.handle_authorization_code(AuthorizationCode(data["code"], data["state"]))
->>>>>>> 83c10cca
 
 
 class OAuthHTTPServer(_BaseHTTPServer.HTTPServer):
@@ -126,22 +118,9 @@
     """
 
     def __init__(
-<<<<<<< HEAD
-        self,
-        server_address,
-        RequestHandlerClass,
-        bind_and_activate=True,
-        redirect_path=None,
-        queue=None,
-    ):
-        _BaseHTTPServer.HTTPServer.__init__(
-            self, server_address, RequestHandlerClass, bind_and_activate
-        )
-=======
         self, server_address, RequestHandlerClass, bind_and_activate=True, redirect_path=None, queue=None,
     ):
         _BaseHTTPServer.HTTPServer.__init__(self, server_address, RequestHandlerClass, bind_and_activate)
->>>>>>> 83c10cca
         self._redirect_path = redirect_path
         self._auth_code = None
         self._queue = queue
@@ -164,9 +143,7 @@
 
 
 class AuthorizationClient(object):
-    def __init__(
-        self, auth_endpoint=None, token_endpoint=None, client_id=None, redirect_uri=None
-    ):
+    def __init__(self, auth_endpoint=None, token_endpoint=None, client_id=None, redirect_uri=None):
         self._auth_endpoint = auth_endpoint
         self._token_endpoint = token_endpoint
         self._client_id = client_id
@@ -193,12 +170,8 @@
         }
 
         # Prefer to use already-fetched token values when they've been set globally.
-        self._refresh_token = _keyring.get_password(
-            _keyring_service_name, _keyring_refresh_token_storage_key
-        )
-        access_token = _keyring.get_password(
-            _keyring_service_name, _keyring_access_token_storage_key
-        )
+        self._refresh_token = _keyring.get_password(_keyring_service_name, _keyring_refresh_token_storage_key)
+        access_token = _keyring.get_password(_keyring_service_name, _keyring_access_token_storage_key)
         if access_token:
             self._credentials = Credentials(access_token=access_token)
             return
@@ -221,9 +194,7 @@
     def _create_callback_server(self, q):
         server_url = _urlparse.urlparse(self._redirect_uri)
         server_address = (server_url.hostname, server_url.port)
-        return OAuthHTTPServer(
-            server_address, OAuthCallbackHandler, redirect_path=server_url.path, queue=q
-        )
+        return OAuthHTTPServer(server_address, OAuthCallbackHandler, redirect_path=server_url.path, queue=q)
 
     def _request_authorization_code(self):
         scheme, netloc, path, _, _, _ = _urlparse.urlparse(self._auth_endpoint)
@@ -251,72 +222,34 @@
         access_token = response_body["access_token"]
         refresh_token = response_body["refresh_token"]
 
-        _keyring.set_password(
-            _keyring_service_name, _keyring_access_token_storage_key, access_token
-        )
-        _keyring.set_password(
-            _keyring_service_name, _keyring_refresh_token_storage_key, refresh_token
-        )
+        _keyring.set_password(_keyring_service_name, _keyring_access_token_storage_key, access_token)
+        _keyring.set_password(_keyring_service_name, _keyring_refresh_token_storage_key, refresh_token)
         self._credentials = Credentials(access_token=access_token)
 
     def request_access_token(self, auth_code):
         if self._state != auth_code.state:
-<<<<<<< HEAD
-            raise ValueError(
-                "Unexpected state parameter [{}] passed".format(auth_code.state)
-            )
-        self._params.update(
-            {
-                "code": auth_code.code,
-                "code_verifier": self._code_verifier,
-                "grant_type": "authorization_code",
-            }
-        )
-        resp = _requests.post(
-            url=self._token_endpoint,
-            data=self._params,
-            headers=self._headers,
-            allow_redirects=False,
-=======
             raise ValueError("Unexpected state parameter [{}] passed".format(auth_code.state))
         self._params.update(
             {"code": auth_code.code, "code_verifier": self._code_verifier, "grant_type": "authorization_code"}
         )
         resp = _requests.post(
             url=self._token_endpoint, data=self._params, headers=self._headers, allow_redirects=False,
->>>>>>> 83c10cca
         )
         if resp.status_code != _StatusCodes.OK:
             # TODO: handle expected (?) error cases:
             #  https://auth0.com/docs/flows/guides/device-auth/call-api-device-auth#token-responses
             raise Exception(
-<<<<<<< HEAD
-                "Failed to request access token with response: [{}] {}".format(
-                    resp.status_code, resp.content
-                )
-=======
                 "Failed to request access token with response: [{}] {}".format(resp.status_code, resp.content)
->>>>>>> 83c10cca
             )
         self._initialize_credentials(resp)
 
     def refresh_access_token(self):
         if self._refresh_token is None:
-            raise ValueError(
-                "no refresh token available with which to refresh authorization credentials"
-            )
+            raise ValueError("no refresh token available with which to refresh authorization credentials")
 
         resp = _requests.post(
             url=self._token_endpoint,
-<<<<<<< HEAD
-            data={
-                "grant_type": "refresh_token",
-                "client_id": self._client_id,
-                "refresh_token": self._refresh_token,
-            },
-=======
             data={"grant_type": "refresh_token", "client_id": self._client_id, "refresh_token": self._refresh_token},
->>>>>>> 83c10cca
             headers=self._headers,
             allow_redirects=False,
         )
@@ -325,12 +258,8 @@
             # In the absence of a successful response, assume the refresh token is expired. This should indicate
             # to the caller that the AuthorizationClient is defunct and a new one needs to be re-initialized.
 
-            _keyring.delete_password(
-                _keyring_service_name, _keyring_access_token_storage_key
-            )
-            _keyring.delete_password(
-                _keyring_service_name, _keyring_refresh_token_storage_key
-            )
+            _keyring.delete_password(_keyring_service_name, _keyring_access_token_storage_key)
+            _keyring.delete_password(_keyring_service_name, _keyring_refresh_token_storage_key)
             return
         self._initialize_credentials(resp)
 
