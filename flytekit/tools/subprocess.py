from __future__ import absolute_import, print_function

import logging
import shlex as _schlex
import subprocess as _subprocess
import tempfile as _tempfile


def check_call(cmd_args, **kwargs):
    if not isinstance(cmd_args, list):
        cmd_args = _schlex.split(cmd_args)

    # Jupyter notebooks hijack I/O and thus we cannot dump directly to stdout.
    with _tempfile.TemporaryFile() as std_out:
        with _tempfile.TemporaryFile() as std_err:
<<<<<<< HEAD
            ret_code = _subprocess.Popen(
                cmd_args, stdout=std_out, stderr=std_err, **kwargs
            ).wait()
=======
            ret_code = _subprocess.Popen(cmd_args, stdout=std_out, stderr=std_err, **kwargs).wait()
>>>>>>> 83c10cca

            # Dump sub-process' std out into current std out
            std_out.seek(0)
            logging.info(
                "Output of command '{}':\n{}\n".format(cmd_args, std_out.read())
            )

            if ret_code != 0:
                std_err.seek(0)
                err_str = std_err.read()
                logging.error(
                    "Error from command '{}':\n{}\n".format(cmd_args, err_str)
                )

                raise Exception(
                    "Called process exited with error code: {}.  Stderr dump:\n\n{}".format(
                        ret_code, err_str
                    )
                )

    return 0<|MERGE_RESOLUTION|>--- conflicted
+++ resolved
@@ -13,31 +13,19 @@
     # Jupyter notebooks hijack I/O and thus we cannot dump directly to stdout.
     with _tempfile.TemporaryFile() as std_out:
         with _tempfile.TemporaryFile() as std_err:
-<<<<<<< HEAD
-            ret_code = _subprocess.Popen(
-                cmd_args, stdout=std_out, stderr=std_err, **kwargs
-            ).wait()
-=======
             ret_code = _subprocess.Popen(cmd_args, stdout=std_out, stderr=std_err, **kwargs).wait()
->>>>>>> 83c10cca
 
             # Dump sub-process' std out into current std out
             std_out.seek(0)
-            logging.info(
-                "Output of command '{}':\n{}\n".format(cmd_args, std_out.read())
-            )
+            logging.info("Output of command '{}':\n{}\n".format(cmd_args, std_out.read()))
 
             if ret_code != 0:
                 std_err.seek(0)
                 err_str = std_err.read()
-                logging.error(
-                    "Error from command '{}':\n{}\n".format(cmd_args, err_str)
-                )
+                logging.error("Error from command '{}':\n{}\n".format(cmd_args, err_str))
 
                 raise Exception(
-                    "Called process exited with error code: {}.  Stderr dump:\n\n{}".format(
-                        ret_code, err_str
-                    )
+                    "Called process exited with error code: {}.  Stderr dump:\n\n{}".format(ret_code, err_str)
                 )
 
     return 0