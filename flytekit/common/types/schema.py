from __future__ import absolute_import

import six as _six

from flytekit.common.exceptions import user as _user_exceptions
from flytekit.common.types import base_sdk_types as _base_sdk_types
from flytekit.common.types.impl import schema as _schema_impl
from flytekit.models import literals as _literals
from flytekit.models import types as _idl_types


class SchemaInstantiator(_base_sdk_types.InstantiableType):
    def create_at_known_location(cls, location):
        """
        :param Text location:
        :rtype: flytekit.common.types.impl.schema.Schema
        """
<<<<<<< HEAD
        return _schema_impl.Schema.create_at_known_location(
            location, mode="wb", schema_type=cls.schema_type
        )
=======
        return _schema_impl.Schema.create_at_known_location(location, mode="wb", schema_type=cls.schema_type)
>>>>>>> 83c10cca

    def fetch(cls, remote_path, local_path=None):
        """
        :param Text remote_path:
        :param Text local_path: [Optional] If specified, the Schema is copied to this location.  If specified,
            this location is NOT managed and the schema will not be cleaned up upon exit.
        :rtype: flytekit.common.types.impl.schema.Schema
        """
<<<<<<< HEAD
        return _schema_impl.Schema.fetch(
            remote_path, mode="rb", local_path=local_path, schema_type=cls.schema_type
        )
=======
        return _schema_impl.Schema.fetch(remote_path, mode="rb", local_path=local_path, schema_type=cls.schema_type)
>>>>>>> 83c10cca

    def create(cls):
        """
        :rtype: flytekit.common.types.impl.schema.Schema
        """
<<<<<<< HEAD
        return _schema_impl.Schema.create_at_any_location(
            mode="wb", schema_type=cls.schema_type
        )

    def create_from_hive_query(
        cls,
        select_query,
        stage_query=None,
        schema_to_table_name_map=None,
        known_location=None,
=======
        return _schema_impl.Schema.create_at_any_location(mode="wb", schema_type=cls.schema_type)

    def create_from_hive_query(
        cls, select_query, stage_query=None, schema_to_table_name_map=None, known_location=None,
>>>>>>> 83c10cca
    ):
        """
        Returns a query that can be submitted to Hive and produce the desired output.  It also returns a properly-typed
        schema object.

        :param Text select_query: Query for selecting data from Hive
        :param Text stage_query: Query for building temporary tables on Hive.
            Runs before the select query. Temporary tables are supported but CTEs are not supported.
        :param Dict[Text, Text] schema_to_table_name_map: A map of column names in the schema to the column names
            returned from the select query
        :param Text known_location: create the schema object at a known s3 location.
        :rtype: flytekit.common.types.impl.schema.Schema, Text
        """
        return _schema_impl.Schema.create_from_hive_query(
            select_query=select_query,
            stage_query=stage_query,
            schema_to_table_name_map=schema_to_table_name_map,
            known_location=known_location,
            schema_type=cls.schema_type,
        )

    def __call__(cls, *args, **kwargs):
        """
        TODO: Is there a better way to deal with this?

        :rtype: flytekit.common.types.impl.schema.Schema
        """
        if not args and not kwargs:
<<<<<<< HEAD
            return _schema_impl.Schema.create_at_any_location(
                mode="wb", schema_type=cls.schema_type
            )
=======
            return _schema_impl.Schema.create_at_any_location(mode="wb", schema_type=cls.schema_type)
>>>>>>> 83c10cca
        else:
            return super(SchemaInstantiator, cls).__call__(*args, **kwargs)

    @property
    def schema_type(cls):
        """
        :rtype: _schema_impl.SchemaType
        """
        return cls._schema_type

    @property
    def columns(cls):
        """
        :rtype: dict[Text, flytekit.common.types.base_sdk_types.FlyteSdkType]
        """
        return cls.schema_type.sdk_columns


class Schema(_six.with_metaclass(SchemaInstantiator, _base_sdk_types.FlyteSdkValue)):
    @classmethod
    def from_string(cls, string_value):
        """
        :param Text string_value:
        :rtype: Schema
        """
        if not string_value:
            _user_exceptions.FlyteValueException(
                string_value, "Cannot create a Schema from an empty path"
            )
        return cls(
            _schema_impl.Schema.from_string(string_value, schema_type=cls.schema_type)
        )

    @classmethod
    def is_castable_from(cls, other):
        """
        :param flytekit.common.types.base_literal_types.FlyteSdkType other:
        :rtype: bool
        """
        return cls == other

    @classmethod
    def from_python_std(cls, t_value):
        """
        :param T t_value: It is up to each individual object as to whether or not this value can be cast.
        :rtype: FlyteSdkValue
        :raises: flytekit.common.exceptions.user.FlyteTypeException
        """
        if t_value is None:
            return _base_sdk_types.Void()
        elif isinstance(t_value, _schema_impl.Schema):
            schema = t_value.cast_to(cls.schema_type)
        else:
            schema = _schema_impl.Schema.from_python_std(
                t_value, schema_type=cls.schema_type
            )
        return cls(schema)

    @classmethod
    def to_flyte_literal_type(cls):
        """
        :rtype: flytekit.models.types.LiteralType
        """
        return _idl_types.LiteralType(schema=cls.schema_type)

    @classmethod
    def promote_from_model(cls, literal_model):
        """
        Creates an object of this type from the model primitive defining it.
        :param flytekit.models.literals.Literal literal_model:
        :rtype: Schema
        """
        return cls(_schema_impl.Schema.promote_from_model(literal_model.scalar.schema))

    @classmethod
    def short_class_string(cls):
        """
        :rtype: Text
        """
        return repr(cls.schema_type)

    def __init__(self, value):
        """
        :param flytekit.common.types.impl.schema.Schema value: Schema value to wrap
        """
        super(Schema, self).__init__(scalar=_literals.Scalar(schema=value))

    def to_python_std(self):
        """
        :rtype: flytekit.common.types.impl.schema.Schema
        """
        return self.scalar.schema

    def short_string(self):
        """
        :rtype: Text
        """
        return "{}".format(self.scalar.schema,)


def schema_instantiator(columns=None):
    """
    :param list[(Text, flytekit.common.types.base_sdk_types.FlyteSdkType)] columns: [Optional] Description of the
        columns in the underlying schema.  Should be tuples with the first element being the name.
    :rtype: SchemaInstantiator
    """
    if columns is not None and len(columns) == 0:
        raise _user_exceptions.FlyteValueException(
            columns,
<<<<<<< HEAD
            "When specifying a Schema type with a known set of columns, a non-empty list must be provided as "
            "inputs",
=======
            "When specifying a Schema type with a known set of columns, a non-empty list must be provided as " "inputs",
>>>>>>> 83c10cca
        )

    class _Schema(_six.with_metaclass(SchemaInstantiator, Schema)):
        _schema_type = _schema_impl.SchemaType(columns=columns)

    return _Schema


def schema_instantiator_from_proto(schema_type):
    """
    :param flytekit.models.types.SchemaType schema_type:
    :rtype: SchemaInstantiator
    """

    class _Schema(_six.with_metaclass(SchemaInstantiator, Schema)):
        _schema_type = _schema_impl.SchemaType.promote_from_model(schema_type)

    return _Schema<|MERGE_RESOLUTION|>--- conflicted
+++ resolved
@@ -15,13 +15,7 @@
         :param Text location:
         :rtype: flytekit.common.types.impl.schema.Schema
         """
-<<<<<<< HEAD
-        return _schema_impl.Schema.create_at_known_location(
-            location, mode="wb", schema_type=cls.schema_type
-        )
-=======
         return _schema_impl.Schema.create_at_known_location(location, mode="wb", schema_type=cls.schema_type)
->>>>>>> 83c10cca
 
     def fetch(cls, remote_path, local_path=None):
         """
@@ -30,35 +24,16 @@
             this location is NOT managed and the schema will not be cleaned up upon exit.
         :rtype: flytekit.common.types.impl.schema.Schema
         """
-<<<<<<< HEAD
-        return _schema_impl.Schema.fetch(
-            remote_path, mode="rb", local_path=local_path, schema_type=cls.schema_type
-        )
-=======
         return _schema_impl.Schema.fetch(remote_path, mode="rb", local_path=local_path, schema_type=cls.schema_type)
->>>>>>> 83c10cca
 
     def create(cls):
         """
         :rtype: flytekit.common.types.impl.schema.Schema
         """
-<<<<<<< HEAD
-        return _schema_impl.Schema.create_at_any_location(
-            mode="wb", schema_type=cls.schema_type
-        )
-
-    def create_from_hive_query(
-        cls,
-        select_query,
-        stage_query=None,
-        schema_to_table_name_map=None,
-        known_location=None,
-=======
         return _schema_impl.Schema.create_at_any_location(mode="wb", schema_type=cls.schema_type)
 
     def create_from_hive_query(
         cls, select_query, stage_query=None, schema_to_table_name_map=None, known_location=None,
->>>>>>> 83c10cca
     ):
         """
         Returns a query that can be submitted to Hive and produce the desired output.  It also returns a properly-typed
@@ -87,13 +62,7 @@
         :rtype: flytekit.common.types.impl.schema.Schema
         """
         if not args and not kwargs:
-<<<<<<< HEAD
-            return _schema_impl.Schema.create_at_any_location(
-                mode="wb", schema_type=cls.schema_type
-            )
-=======
             return _schema_impl.Schema.create_at_any_location(mode="wb", schema_type=cls.schema_type)
->>>>>>> 83c10cca
         else:
             return super(SchemaInstantiator, cls).__call__(*args, **kwargs)
 
@@ -120,12 +89,8 @@
         :rtype: Schema
         """
         if not string_value:
-            _user_exceptions.FlyteValueException(
-                string_value, "Cannot create a Schema from an empty path"
-            )
-        return cls(
-            _schema_impl.Schema.from_string(string_value, schema_type=cls.schema_type)
-        )
+            _user_exceptions.FlyteValueException(string_value, "Cannot create a Schema from an empty path")
+        return cls(_schema_impl.Schema.from_string(string_value, schema_type=cls.schema_type))
 
     @classmethod
     def is_castable_from(cls, other):
@@ -147,9 +112,7 @@
         elif isinstance(t_value, _schema_impl.Schema):
             schema = t_value.cast_to(cls.schema_type)
         else:
-            schema = _schema_impl.Schema.from_python_std(
-                t_value, schema_type=cls.schema_type
-            )
+            schema = _schema_impl.Schema.from_python_std(t_value, schema_type=cls.schema_type)
         return cls(schema)
 
     @classmethod
@@ -203,12 +166,7 @@
     if columns is not None and len(columns) == 0:
         raise _user_exceptions.FlyteValueException(
             columns,
-<<<<<<< HEAD
-            "When specifying a Schema type with a known set of columns, a non-empty list must be provided as "
-            "inputs",
-=======
             "When specifying a Schema type with a known set of columns, a non-empty list must be provided as " "inputs",
->>>>>>> 83c10cca
         )
 
     class _Schema(_six.with_metaclass(SchemaInstantiator, Schema)):
