from __future__ import absolute_import

import six as _six

from flytekit.common import promise as _promise
from flytekit.common import sdk_bases as _sdk_bases
from flytekit.common.exceptions import user as _user_exceptions
from flytekit.common.types import containers as _containers
from flytekit.common.types import helpers as _type_helpers
from flytekit.common.types import primitives as _primitives
from flytekit.models import interface as _interface_models
from flytekit.models import literals as _literal_models


<<<<<<< HEAD
class BindingData(
    _six.with_metaclass(_sdk_bases.ExtendedSdkType, _literal_models.BindingData)
):
=======
class BindingData(_six.with_metaclass(_sdk_bases.ExtendedSdkType, _literal_models.BindingData)):
>>>>>>> 83c10cca
    @staticmethod
    def _has_sub_bindings(m):
        """
        :param dict[Text,T] or list[T]:
        :rtype: bool
        """
        for v in _six.itervalues(m) if isinstance(m, dict) else m:
            if isinstance(v, (list, dict)) and BindingData._has_sub_bindings(v):
                return True
            elif isinstance(v, (_promise.Input, _promise.NodeOutput)):
                return True
        return False

    @classmethod
    def promote_from_model(cls, model):
        """
        :param flytekit.models.literals.BindingData model:
        :rtype: BindingData
        """
<<<<<<< HEAD
        return cls(
            scalar=model.scalar,
            collection=model.collection,
            promise=model.promise,
            map=model.map,
        )
=======
        return cls(scalar=model.scalar, collection=model.collection, promise=model.promise, map=model.map,)
>>>>>>> 83c10cca

    @classmethod
    def from_python_std(cls, literal_type, t_value, upstream_nodes=None):
        """
        :param flytekit.models.types.LiteralType literal_type:
        :param T t_value:
        :param list[flytekit.common.nodes.SdkNode] upstream_nodes: [Optional] Keeps track of the nodes upstream,
            if applicable.
        :rtype: BindingData
        """
        scalar = None
        collection = None
        promise = None
        map = None
        downstream_sdk_type = _type_helpers.get_sdk_type_from_literal_type(literal_type)
        if isinstance(t_value, _promise.Input):
            if not downstream_sdk_type.is_castable_from(t_value.sdk_type):
                _user_exceptions.FlyteTypeException(
                    t_value.sdk_type,
                    downstream_sdk_type,
                    additional_msg="When binding workflow input: {}".format(t_value),
                )
            promise = t_value.promise
        elif isinstance(t_value, _promise.NodeOutput):
            if not downstream_sdk_type.is_castable_from(t_value.sdk_type):
                _user_exceptions.FlyteTypeException(
                    t_value.sdk_type,
                    downstream_sdk_type,
                    additional_msg="When binding node output: {}".format(t_value),
                )
            promise = t_value
            if upstream_nodes is not None:
                upstream_nodes.append(t_value.sdk_node)
        elif isinstance(t_value, list):
            if not issubclass(downstream_sdk_type, _containers.ListImpl):
                raise _user_exceptions.FlyteTypeException(
                    type(t_value),
                    downstream_sdk_type,
                    received_value=t_value,
                    additional_msg="Cannot bind a list to a non-list type.",
                )
            collection = _literal_models.BindingDataCollection(
                [
                    BindingData.from_python_std(
<<<<<<< HEAD
                        downstream_sdk_type.sub_type.to_flyte_literal_type(),
                        v,
                        upstream_nodes=upstream_nodes,
=======
                        downstream_sdk_type.sub_type.to_flyte_literal_type(), v, upstream_nodes=upstream_nodes,
>>>>>>> 83c10cca
                    )
                    for v in t_value
                ]
            )
        elif isinstance(t_value, dict) and (
<<<<<<< HEAD
            not issubclass(downstream_sdk_type, _primitives.Generic)
            or BindingData._has_sub_bindings(t_value)
=======
            not issubclass(downstream_sdk_type, _primitives.Generic) or BindingData._has_sub_bindings(t_value)
>>>>>>> 83c10cca
        ):
            # TODO: This behavior should be embedded in the type engine.  Someone should be able to alter behavior of
            # TODO: binding logic by injecting their own type engine.  The same goes for the list check above.
            raise NotImplementedError("TODO: Cannot use map bindings at the moment")
        else:
            sdk_value = downstream_sdk_type.from_python_std(t_value)
            scalar = sdk_value.scalar
            collection = sdk_value.collection
            map = sdk_value.map
        return cls(scalar=scalar, collection=collection, map=map, promise=promise)


<<<<<<< HEAD
class TypedInterface(
    _six.with_metaclass(_sdk_bases.ExtendedSdkType, _interface_models.TypedInterface)
):
=======
class TypedInterface(_six.with_metaclass(_sdk_bases.ExtendedSdkType, _interface_models.TypedInterface)):
>>>>>>> 83c10cca
    @classmethod
    def promote_from_model(cls, model):
        """
        :param flytekit.models.interface.TypedInterface model:
        :rtype: TypedInterface
        """
        return cls(model.inputs, model.outputs)

    def create_bindings_for_inputs(self, map_of_bindings):
        """
        :param dict[Text, T] map_of_bindings:  This can be scalar primitives, it can be node output references,
            lists, etc..
        :rtype: (list[flytekit.models.literals.Binding], list[flytekit.common.nodes.SdkNode])
        :raises: flytekit.common.exceptions.user.FlyteAssertion
        """
        binding_data = dict()
        all_upstream_nodes = list()
        for k in sorted(self.inputs):
            var = self.inputs[k]
            if k not in map_of_bindings:
                raise _user_exceptions.FlyteAssertion("Input was not specified for: {} of type {}".format(k, var.type))

            binding_data[k] = BindingData.from_python_std(
                var.type, map_of_bindings[k], upstream_nodes=all_upstream_nodes
            )

        extra_inputs = set(binding_data.keys()) ^ set(map_of_bindings.keys())
        if len(extra_inputs) > 0:
            raise _user_exceptions.FlyteAssertion(
                "Too many inputs were specified for the interface.  Extra inputs were: {}".format(
                    extra_inputs
                )
            )

        seen_nodes = set()
        min_upstream = list()
        for n in all_upstream_nodes:
            if n not in seen_nodes:
                seen_nodes.add(n)
                min_upstream.append(n)

        return (
            [_literal_models.Binding(k, bd) for k, bd in _six.iteritems(binding_data)],
            min_upstream,
        )

    def __repr__(self):
        return "({inputs}) -> ({outputs})".format(
            inputs=", ".join(
                [
                    "{}: {}".format(
                        k, _type_helpers.get_sdk_type_from_literal_type(v.type)
                    )
                    for k, v in _six.iteritems(self.inputs)
                ]
            ),
            outputs=", ".join(
                [
                    "{}: {}".format(
                        k, _type_helpers.get_sdk_type_from_literal_type(v.type)
                    )
                    for k, v in _six.iteritems(self.outputs)
                ]
            ),
        )<|MERGE_RESOLUTION|>--- conflicted
+++ resolved
@@ -12,13 +12,7 @@
 from flytekit.models import literals as _literal_models
 
 
-<<<<<<< HEAD
-class BindingData(
-    _six.with_metaclass(_sdk_bases.ExtendedSdkType, _literal_models.BindingData)
-):
-=======
 class BindingData(_six.with_metaclass(_sdk_bases.ExtendedSdkType, _literal_models.BindingData)):
->>>>>>> 83c10cca
     @staticmethod
     def _has_sub_bindings(m):
         """
@@ -38,16 +32,7 @@
         :param flytekit.models.literals.BindingData model:
         :rtype: BindingData
         """
-<<<<<<< HEAD
-        return cls(
-            scalar=model.scalar,
-            collection=model.collection,
-            promise=model.promise,
-            map=model.map,
-        )
-=======
         return cls(scalar=model.scalar, collection=model.collection, promise=model.promise, map=model.map,)
->>>>>>> 83c10cca
 
     @classmethod
     def from_python_std(cls, literal_type, t_value, upstream_nodes=None):
@@ -92,24 +77,13 @@
             collection = _literal_models.BindingDataCollection(
                 [
                     BindingData.from_python_std(
-<<<<<<< HEAD
-                        downstream_sdk_type.sub_type.to_flyte_literal_type(),
-                        v,
-                        upstream_nodes=upstream_nodes,
-=======
                         downstream_sdk_type.sub_type.to_flyte_literal_type(), v, upstream_nodes=upstream_nodes,
->>>>>>> 83c10cca
                     )
                     for v in t_value
                 ]
             )
         elif isinstance(t_value, dict) and (
-<<<<<<< HEAD
-            not issubclass(downstream_sdk_type, _primitives.Generic)
-            or BindingData._has_sub_bindings(t_value)
-=======
             not issubclass(downstream_sdk_type, _primitives.Generic) or BindingData._has_sub_bindings(t_value)
->>>>>>> 83c10cca
         ):
             # TODO: This behavior should be embedded in the type engine.  Someone should be able to alter behavior of
             # TODO: binding logic by injecting their own type engine.  The same goes for the list check above.
@@ -122,13 +96,7 @@
         return cls(scalar=scalar, collection=collection, map=map, promise=promise)
 
 
-<<<<<<< HEAD
-class TypedInterface(
-    _six.with_metaclass(_sdk_bases.ExtendedSdkType, _interface_models.TypedInterface)
-):
-=======
 class TypedInterface(_six.with_metaclass(_sdk_bases.ExtendedSdkType, _interface_models.TypedInterface)):
->>>>>>> 83c10cca
     @classmethod
     def promote_from_model(cls, model):
         """
@@ -158,9 +126,7 @@
         extra_inputs = set(binding_data.keys()) ^ set(map_of_bindings.keys())
         if len(extra_inputs) > 0:
             raise _user_exceptions.FlyteAssertion(
-                "Too many inputs were specified for the interface.  Extra inputs were: {}".format(
-                    extra_inputs
-                )
+                "Too many inputs were specified for the interface.  Extra inputs were: {}".format(extra_inputs)
             )
 
         seen_nodes = set()
@@ -179,17 +145,13 @@
         return "({inputs}) -> ({outputs})".format(
             inputs=", ".join(
                 [
-                    "{}: {}".format(
-                        k, _type_helpers.get_sdk_type_from_literal_type(v.type)
-                    )
+                    "{}: {}".format(k, _type_helpers.get_sdk_type_from_literal_type(v.type))
                     for k, v in _six.iteritems(self.inputs)
                 ]
             ),
             outputs=", ".join(
                 [
-                    "{}: {}".format(
-                        k, _type_helpers.get_sdk_type_from_literal_type(v.type)
-                    )
+                    "{}: {}".format(k, _type_helpers.get_sdk_type_from_literal_type(v.type))
                     for k, v in _six.iteritems(self.outputs)
                 ]
             ),
