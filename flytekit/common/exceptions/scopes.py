from __future__ import absolute_import

from sys import exc_info as _exc_info
from traceback import format_tb as _format_tb

from six import reraise as _reraise
from wrapt import decorator as _decorator
<<<<<<< HEAD

from flytekit.common.exceptions import base as _base_exceptions
from flytekit.common.exceptions import system as _system_exceptions
from flytekit.common.exceptions import user as _user_exceptions
from flytekit.models.core import errors as _error_model


class FlyteScopedException(Exception):
    def __init__(
        self, context, exc_type, exc_value, exc_tb, top_trim=0, bottom_trim=0, kind=None
    ):
=======

from flytekit.common.exceptions import base as _base_exceptions
from flytekit.common.exceptions import system as _system_exceptions
from flytekit.common.exceptions import user as _user_exceptions
from flytekit.models.core import errors as _error_model


class FlyteScopedException(Exception):
    def __init__(self, context, exc_type, exc_value, exc_tb, top_trim=0, bottom_trim=0, kind=None):
>>>>>>> 83c10cca
        self._exc_type = exc_type
        self._exc_value = exc_value
        self._exc_tb = exc_tb
        self._top_trim = top_trim
        self._bottom_trim = bottom_trim
        self._context = context
        self._kind = kind
        super(FlyteScopedException, self).__init__(str(self.value))

    @property
    def verbose_message(self):
        tb = self.traceback
        to_trim = self._top_trim
        while to_trim > 0 and tb.tb_next is not None:
            tb = tb.tb_next

        top_tb = tb
        limit = 0
        while tb is not None:
            limit += 1
            tb = tb.tb_next
        limit = max(0, limit - self._bottom_trim)

        lines = _format_tb(top_tb, limit=limit)
        lines = [line.rstrip() for line in lines]
        lines = "\n".join(lines).split("\n")
        traceback_str = "\n    ".join([""] + lines)

<<<<<<< HEAD
        format_str = (
            "Traceback (most recent call last):\n"
            "{traceback}\n"
            "\n"
            "Message:\n"
            "\n"
            "    {message}"
        )
=======
        format_str = "Traceback (most recent call last):\n" "{traceback}\n" "\n" "Message:\n" "\n" "    {message}"
>>>>>>> 83c10cca
        return format_str.format(traceback=traceback_str, message=str(self.value))

    def __str__(self):
        return str(self.value)

    @property
    def value(self):
        if isinstance(self._exc_value, FlyteScopedException):
            return self._exc_value.value
        return self._exc_value

    @property
    def traceback(self):
        if isinstance(self._exc_value, FlyteScopedException):
            return self._exc_value.traceback
        return self._exc_tb

    @property
    def type(self):
        if isinstance(self._exc_value, FlyteScopedException):
            return self._exc_value.type
        return self._exc_type

    @property
    def error_code(self):
        """
        :rtype: Text
        """
        if isinstance(self._exc_value, FlyteScopedException):
            return self._exc_value.error_code

        if hasattr(type(self._exc_value), "error_code"):
            return type(self._exc_value).error_code
        return "{}:Unknown".format(self._context)

    @property
    def kind(self):
        """
        :rtype: int
        """
        if self._kind is not None:
            # If kind is overriden, return it.
            return self._kind
        elif isinstance(self._exc_value, FlyteScopedException):
            # Otherwise, go lower in the scope to find the kind of exception.
            return self._exc_value.kind
        elif isinstance(self._exc_value, _base_exceptions.FlyteRecoverableException):
            # If it is an exception that is recoverable, we return it as such.
            return _error_model.ContainerError.Kind.RECOVERABLE
        else:
            # The remaining exceptions are considered unrecoverable.
            return _error_model.ContainerError.Kind.NON_RECOVERABLE


class FlyteScopedSystemException(FlyteScopedException):
    def __init__(self, exc_type, exc_value, exc_tb, **kwargs):
        super(FlyteScopedSystemException, self).__init__("SYSTEM", exc_type, exc_value, exc_tb, **kwargs)

    @property
    def verbose_message(self):
        """
        :rtype: Text
        """
        base_msg = super(FlyteScopedSystemException, self).verbose_message
        base_msg += "\n\nSYSTEM ERROR! Contact platform administrators."
        return base_msg


class FlyteScopedUserException(FlyteScopedException):
    def __init__(self, exc_type, exc_value, exc_tb, **kwargs):
        super(FlyteScopedUserException, self).__init__("USER", exc_type, exc_value, exc_tb, **kwargs)

    @property
    def verbose_message(self):
        """
        :rtype: Text
        """
        base_msg = super(FlyteScopedUserException, self).verbose_message
        base_msg += "\n\nUser error."
        return base_msg


_NULL_CONTEXT = 0
_USER_CONTEXT = 1
_SYSTEM_CONTEXT = 2

# Keep the stack with a null-context so we never have to range check when peeking back.
_CONTEXT_STACK = [_NULL_CONTEXT]


def _is_base_context():
    return _CONTEXT_STACK[-2] == _NULL_CONTEXT


@_decorator
def system_entry_point(wrapped, instance, args, kwargs):
    """
    Decorator for wrapping functions that enter a system context.  This should decorate every method a user might
    call.  This will allow us to add differentiation between what is a user error and what is a system failure.
    Furthermore, we will clean the exception trace so as to make more sense to the user--allowing them to know if they
    should take action themselves or pass on to the platform owners.  We will dispatch metrics and such appropriately.
    """
    try:
        _CONTEXT_STACK.append(_SYSTEM_CONTEXT)
        if _is_base_context():
            try:
                return wrapped(*args, **kwargs)
            except FlyteScopedException as ex:
                _reraise(ex.type, ex.value, ex.traceback)
        else:
            try:
                return wrapped(*args, **kwargs)
            except FlyteScopedException:
                # Just pass-on the exception that is already wrapped and scoped
                _reraise(*_exc_info())
            except _user_exceptions.FlyteUserException:
                # Re-raise from here.
                _reraise(
<<<<<<< HEAD
                    FlyteScopedUserException,
                    FlyteScopedUserException(*_exc_info()),
                    _exc_info()[2],
                )
            except:
                # System error, raise full stack-trace all the way up the chain.
                _reraise(
                    FlyteScopedSystemException,
                    FlyteScopedSystemException(
                        *_exc_info(), kind=_error_model.ContainerError.Kind.RECOVERABLE
                    ),
=======
                    FlyteScopedUserException, FlyteScopedUserException(*_exc_info()), _exc_info()[2],
                )
            except Exception:
                # System error, raise full stack-trace all the way up the chain.
                _reraise(
                    FlyteScopedSystemException,
                    FlyteScopedSystemException(*_exc_info(), kind=_error_model.ContainerError.Kind.RECOVERABLE),
>>>>>>> 83c10cca
                    _exc_info()[2],
                )
    finally:
        _CONTEXT_STACK.pop()


@_decorator
def user_entry_point(wrapped, instance, args, kwargs):
    """
    Decorator for wrapping functions that enter into a user context.  This will help us differentiate user-created
    failures even when it is re-entrant into system code.

    Note: a user_entry_point can ONLY ever be called from within a @system_entry_point wrapped function, therefore,
    we can always ensure we will hit a system_entry_point to correctly reformat our exceptions.  Also, any exception
    we create here will only be handled within our system code so we don't need to worry about leaking weird exceptions
    to the user.
    """
    try:
        _CONTEXT_STACK.append(_USER_CONTEXT)
        if _is_base_context():
            try:
                return wrapped(*args, **kwargs)
            except FlyteScopedException as ex:
                _reraise(ex.type, ex.value, ex.traceback)
        else:
            try:
                return wrapped(*args, **kwargs)
            except FlyteScopedException:
                # Just pass on the already wrapped and scoped exception
                _reraise(*_exc_info())
            except _user_exceptions.FlyteUserException:
                _reraise(
<<<<<<< HEAD
                    FlyteScopedUserException,
                    FlyteScopedUserException(*_exc_info()),
                    _exc_info()[2],
                )
            except _system_exceptions.FlyteSystemException:
                _reraise(
                    FlyteScopedSystemException,
                    FlyteScopedSystemException(*_exc_info()),
                    _exc_info()[2],
                )
            except:
                # Any non-platform raised exception is a user exception.
                # This will also catch FlyteUserException re-raised by the system_entry_point handler
                _reraise(
                    FlyteScopedUserException,
                    FlyteScopedUserException(*_exc_info()),
                    _exc_info()[2],
=======
                    FlyteScopedUserException, FlyteScopedUserException(*_exc_info()), _exc_info()[2],
                )
            except _system_exceptions.FlyteSystemException:
                _reraise(
                    FlyteScopedSystemException, FlyteScopedSystemException(*_exc_info()), _exc_info()[2],
                )
            except Exception:
                # Any non-platform raised exception is a user exception.
                # This will also catch FlyteUserException re-raised by the system_entry_point handler
                _reraise(
                    FlyteScopedUserException, FlyteScopedUserException(*_exc_info()), _exc_info()[2],
>>>>>>> 83c10cca
                )
    finally:
        _CONTEXT_STACK.pop()<|MERGE_RESOLUTION|>--- conflicted
+++ resolved
@@ -5,7 +5,6 @@
 
 from six import reraise as _reraise
 from wrapt import decorator as _decorator
-<<<<<<< HEAD
 
 from flytekit.common.exceptions import base as _base_exceptions
 from flytekit.common.exceptions import system as _system_exceptions
@@ -14,20 +13,7 @@
 
 
 class FlyteScopedException(Exception):
-    def __init__(
-        self, context, exc_type, exc_value, exc_tb, top_trim=0, bottom_trim=0, kind=None
-    ):
-=======
-
-from flytekit.common.exceptions import base as _base_exceptions
-from flytekit.common.exceptions import system as _system_exceptions
-from flytekit.common.exceptions import user as _user_exceptions
-from flytekit.models.core import errors as _error_model
-
-
-class FlyteScopedException(Exception):
     def __init__(self, context, exc_type, exc_value, exc_tb, top_trim=0, bottom_trim=0, kind=None):
->>>>>>> 83c10cca
         self._exc_type = exc_type
         self._exc_value = exc_value
         self._exc_tb = exc_tb
@@ -56,18 +42,7 @@
         lines = "\n".join(lines).split("\n")
         traceback_str = "\n    ".join([""] + lines)
 
-<<<<<<< HEAD
-        format_str = (
-            "Traceback (most recent call last):\n"
-            "{traceback}\n"
-            "\n"
-            "Message:\n"
-            "\n"
-            "    {message}"
-        )
-=======
         format_str = "Traceback (most recent call last):\n" "{traceback}\n" "\n" "Message:\n" "\n" "    {message}"
->>>>>>> 83c10cca
         return format_str.format(traceback=traceback_str, message=str(self.value))
 
     def __str__(self):
@@ -186,19 +161,6 @@
             except _user_exceptions.FlyteUserException:
                 # Re-raise from here.
                 _reraise(
-<<<<<<< HEAD
-                    FlyteScopedUserException,
-                    FlyteScopedUserException(*_exc_info()),
-                    _exc_info()[2],
-                )
-            except:
-                # System error, raise full stack-trace all the way up the chain.
-                _reraise(
-                    FlyteScopedSystemException,
-                    FlyteScopedSystemException(
-                        *_exc_info(), kind=_error_model.ContainerError.Kind.RECOVERABLE
-                    ),
-=======
                     FlyteScopedUserException, FlyteScopedUserException(*_exc_info()), _exc_info()[2],
                 )
             except Exception:
@@ -206,7 +168,6 @@
                 _reraise(
                     FlyteScopedSystemException,
                     FlyteScopedSystemException(*_exc_info(), kind=_error_model.ContainerError.Kind.RECOVERABLE),
->>>>>>> 83c10cca
                     _exc_info()[2],
                 )
     finally:
@@ -239,25 +200,6 @@
                 _reraise(*_exc_info())
             except _user_exceptions.FlyteUserException:
                 _reraise(
-<<<<<<< HEAD
-                    FlyteScopedUserException,
-                    FlyteScopedUserException(*_exc_info()),
-                    _exc_info()[2],
-                )
-            except _system_exceptions.FlyteSystemException:
-                _reraise(
-                    FlyteScopedSystemException,
-                    FlyteScopedSystemException(*_exc_info()),
-                    _exc_info()[2],
-                )
-            except:
-                # Any non-platform raised exception is a user exception.
-                # This will also catch FlyteUserException re-raised by the system_entry_point handler
-                _reraise(
-                    FlyteScopedUserException,
-                    FlyteScopedUserException(*_exc_info()),
-                    _exc_info()[2],
-=======
                     FlyteScopedUserException, FlyteScopedUserException(*_exc_info()), _exc_info()[2],
                 )
             except _system_exceptions.FlyteSystemException:
@@ -269,7 +211,6 @@
                 # This will also catch FlyteUserException re-raised by the system_entry_point handler
                 _reraise(
                     FlyteScopedUserException, FlyteScopedUserException(*_exc_info()), _exc_info()[2],
->>>>>>> 83c10cca
                 )
     finally:
         _CONTEXT_STACK.pop()