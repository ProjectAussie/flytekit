--- conflicted
+++ resolved
@@ -9,10 +9,7 @@
 from flytekit.common.core.identifier import WorkflowExecutionIdentifier
 from flytekit.common.exceptions import scopes as _exception_scopes
 from flytekit.common.exceptions import user as _user_exceptions
-<<<<<<< HEAD
 from flytekit.common.mixins import registerable as _registerable
-=======
->>>>>>> 83c10cca
 from flytekit.common.tasks import output as _task_output
 from flytekit.common.tasks import task as _base_task
 from flytekit.common.types import helpers as _type_helpers
@@ -101,23 +98,11 @@
         return self._execution_id
 
 
-<<<<<<< HEAD
-class SdkRunnableContainer(
-    _task_models.Container, metaclass=_sdk_bases.ExtendedSdkType
-):
-    def __init__(
-        self, command, args, resources, env, config,
-    ):
-        super(SdkRunnableContainer, self).__init__(
-            "", command, args, resources, env or {}, config
-        )
-=======
-class SdkRunnableContainer(_six.with_metaclass(_sdk_bases.ExtendedSdkType, _task_models.Container)):
+class SdkRunnableContainer(_task_models.Container, metaclass=_sdk_bases.ExtendedSdkType):
     def __init__(
         self, command, args, resources, env, config,
     ):
         super(SdkRunnableContainer, self).__init__("", command, args, resources, env or {}, config)
->>>>>>> 83c10cca
 
     @property
     def args(self):
@@ -211,13 +196,7 @@
             _task_models.TaskMetadata(
                 discoverable,
                 _task_models.RuntimeMetadata(
-<<<<<<< HEAD
-                    _task_models.RuntimeMetadata.RuntimeType.FLYTE_SDK,
-                    __version__,
-                    "python",
-=======
                     _task_models.RuntimeMetadata.RuntimeType.FLYTE_SDK, __version__, "python",
->>>>>>> 83c10cca
                 ),
                 timeout,
                 _literal_models.RetryStrategy(retries),
@@ -379,14 +358,7 @@
         """
         inputs_dict = _type_helpers.unpack_literal_map_to_sdk_python_std(
             inputs,
-<<<<<<< HEAD
-            {
-                k: _type_helpers.get_sdk_type_from_literal_type(v.type)
-                for k, v in _six.iteritems(self.interface.inputs)
-            },
-=======
             {k: _type_helpers.get_sdk_type_from_literal_type(v.type) for k, v in _six.iteritems(self.interface.inputs)},
->>>>>>> 83c10cca
         )
         outputs_dict = {
             name: _task_output.OutputReference(
@@ -444,29 +416,6 @@
         requests = []
         if storage_request:
             requests.append(
-<<<<<<< HEAD
-                _task_models.Resources.ResourceEntry(
-                    _task_models.Resources.ResourceName.STORAGE, storage_request
-                )
-            )
-        if cpu_request:
-            requests.append(
-                _task_models.Resources.ResourceEntry(
-                    _task_models.Resources.ResourceName.CPU, cpu_request
-                )
-            )
-        if gpu_request:
-            requests.append(
-                _task_models.Resources.ResourceEntry(
-                    _task_models.Resources.ResourceName.GPU, gpu_request
-                )
-            )
-        if memory_request:
-            requests.append(
-                _task_models.Resources.ResourceEntry(
-                    _task_models.Resources.ResourceName.MEMORY, memory_request
-                )
-=======
                 _task_models.Resources.ResourceEntry(_task_models.Resources.ResourceName.STORAGE, storage_request)
             )
         if cpu_request:
@@ -476,35 +425,11 @@
         if memory_request:
             requests.append(
                 _task_models.Resources.ResourceEntry(_task_models.Resources.ResourceName.MEMORY, memory_request)
->>>>>>> 83c10cca
             )
 
         limits = []
         if storage_limit:
             limits.append(
-<<<<<<< HEAD
-                _task_models.Resources.ResourceEntry(
-                    _task_models.Resources.ResourceName.STORAGE, storage_limit
-                )
-            )
-        if cpu_limit:
-            limits.append(
-                _task_models.Resources.ResourceEntry(
-                    _task_models.Resources.ResourceName.CPU, cpu_limit
-                )
-            )
-        if gpu_limit:
-            limits.append(
-                _task_models.Resources.ResourceEntry(
-                    _task_models.Resources.ResourceName.GPU, gpu_limit
-                )
-            )
-        if memory_limit:
-            limits.append(
-                _task_models.Resources.ResourceEntry(
-                    _task_models.Resources.ResourceName.MEMORY, memory_limit
-                )
-=======
                 _task_models.Resources.ResourceEntry(_task_models.Resources.ResourceName.STORAGE, storage_limit)
             )
         if cpu_limit:
@@ -514,7 +439,6 @@
         if memory_limit:
             limits.append(
                 _task_models.Resources.ResourceEntry(_task_models.Resources.ResourceName.MEMORY, memory_limit)
->>>>>>> 83c10cca
             )
 
         return (cls or SdkRunnableContainer)(
