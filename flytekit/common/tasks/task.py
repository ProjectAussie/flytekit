<<<<<<< HEAD
import hashlib as _hashlib
import json as _json
import logging as _logging
=======
from __future__ import absolute_import

import hashlib as _hashlib
import json as _json
>>>>>>> 83c10cca
import uuid as _uuid

import six as _six
from google.protobuf import json_format as _json_format
from google.protobuf import struct_pb2 as _struct

from flytekit.common import interface as _interfaces
from flytekit.common import nodes as _nodes
from flytekit.common import sdk_bases as _sdk_bases
from flytekit.common import workflow_execution as _workflow_execution
from flytekit.common.core import identifier as _identifier
from flytekit.common.exceptions import scopes as _exception_scopes
from flytekit.common.exceptions import system as _system_exceptions
from flytekit.common.exceptions import user as _user_exceptions
from flytekit.common.mixins import hash as _hash_mixin
from flytekit.common.mixins import launchable as _launchable_mixin
from flytekit.common.mixins import registerable as _registerable
from flytekit.common.types import helpers as _type_helpers
<<<<<<< HEAD
from flytekit.configuration import auth as _auth_config
from flytekit.configuration import internal as _internal_config
from flytekit.configuration import platform as _platform_config
from flytekit.configuration import sdk as _sdk_config
from flytekit.engines.flyte import engine as _flyte_engine
from flytekit.models import common as _common_model
from flytekit.models import execution as _admin_execution_models
from flytekit.models import task as _task_model
from flytekit.models.admin import common as _admin_common
=======
from flytekit.configuration import internal as _internal_config
from flytekit.engines import loader as _engine_loader
from flytekit.models import common as _common_model
from flytekit.models import task as _task_model
>>>>>>> 83c10cca
from flytekit.models.core import identifier as _identifier_model
from flytekit.models.core import workflow as _workflow_model


class SdkTask(
    _hash_mixin.HashOnReferenceMixin,
    _task_model.TaskTemplate,
    _registerable.RegisterableEntity,
    _launchable_mixin.LaunchableEntity,
    metaclass=_sdk_bases.ExtendedSdkType,
):
    def __init__(self, type, metadata, interface, custom, container=None):
        """
        :param Text type: This is used to define additional extensions for use by Propeller or SDK.
        :param TaskMetadata metadata: This contains information needed at runtime to determine behavior such as
            whether or not outputs are discoverable, timeouts, and retries.
        :param flytekit.common.interface.TypedInterface interface: The interface definition for this task.
        :param dict[Text, T] custom: Arbitrary type for use by plugins.
        :param Container container: Provides the necessary entrypoint information for execution.  For instance,
            a Container might be specified with the necessary command line arguments.
        """
        # TODO: Remove the identifier portion and fill in with local values.
        super(SdkTask, self).__init__(
            _identifier.Identifier(
                _identifier_model.ResourceType.TASK,
                _internal_config.PROJECT.get(),
                _internal_config.DOMAIN.get(),
                _uuid.uuid4().hex,
                _internal_config.VERSION.get(),
            ),
            type,
            metadata,
            interface,
            custom,
            container=container,
        )

    @property
    def interface(self):
        """
        :rtype: flytekit.common.interface.TypedInterface
        """
        return super(SdkTask, self).interface

    @property
    def resource_type(self):
        """
        Integer from _identifier.ResourceType enum
        :rtype: int
        """
        return _identifier_model.ResourceType.TASK

    @property
    def entity_type_text(self):
        """
        :rtype: Text
        """
        return "Task"

    @classmethod
    def promote_from_model(cls, base_model):
        """
        :param flytekit.models.task.TaskTemplate base_model:
        :rtype: SdkTask
        """
        t = cls(
            type=base_model.type,
            metadata=base_model.metadata,
            interface=_interfaces.TypedInterface.promote_from_model(
                base_model.interface
            ),
            custom=base_model.custom,
            container=base_model.container,
        )
        # Override the newly generated name if one exists in the base model
        if not base_model.id.is_empty:
            t._id = _identifier.Identifier.promote_from_model(base_model.id)

        return t

    def assign_custom_and_return(self, custom):
        self._custom = custom
        return self

    def assign_type_and_return(self, new_type):
        self._type = new_type
        return self

    # TODO: Move this to Runnable since this is not a Flyte control plane concept
    @_exception_scopes.system_entry_point
    def __call__(self, *args, **input_map):
        """
        :param list[T] args: Do not specify.  Kwargs only are supported for this function.
        :param dict[str, T] input_map: Map of inputs.  Can be statically defined or OutputReference links.
        :rtype: flytekit.common.nodes.SdkNode
        """
        if len(args) > 0:
            raise _user_exceptions.FlyteAssertion(
                "When adding a task as a node in a workflow, all inputs must be specified with kwargs only.  We "
                "detected {} positional args.".format(len(args))
            )

        bindings, upstream_nodes = self.interface.create_bindings_for_inputs(input_map)

        # TODO: Remove DEADBEEF
        # One thing to note - this function is not overloaded at the SdkRunnableTask layer, which means 'self' here
        # will sometimes refer to an object that can be executed locally, and other times will refer to something
        # that cannot (ie a pure SdkTask object, fetched from Admin for instance).
        return _nodes.SdkNode(
            id=None,
            metadata=_workflow_model.NodeMetadata(
<<<<<<< HEAD
                "DEADBEEF",
                self.metadata.timeout,
                self.metadata.retries,
                self.metadata.interruptible,
=======
                "DEADBEEF", self.metadata.timeout, self.metadata.retries, self.metadata.interruptible,
>>>>>>> 83c10cca
            ),
            bindings=sorted(bindings, key=lambda b: b.var),
            upstream_nodes=upstream_nodes,
            sdk_task=self,
        )

    @_exception_scopes.system_entry_point
    def register(self, project, domain, name, version):
        """
        :param Text project: The project in which to register this task.
        :param Text domain: The domain in which to register this task.
        :param Text name: The name to give this task.
        :param Text version: The version in which to register this task.
        """
        # TODO: Revisit the notion of supplying the project, domain, name, version, as opposed to relying on the
        #       current ID.
        self.validate()
        id_to_register = _identifier.Identifier(
            _identifier_model.ResourceType.TASK, project, domain, name, version
        )
        old_id = self.id

        client = _flyte_engine._FlyteClientManager(
            _platform_config.URL.get(), insecure=_platform_config.INSECURE.get()
        ).client
        try:
            self._id = id_to_register
<<<<<<< HEAD
            client.create_task(id_to_register, _task_model.TaskSpec(self))
            self._id = old_id
            return str(id_to_register)
        except _user_exceptions.FlyteEntityAlreadyExistsException:
            pass
=======
            _engine_loader.get_engine().get_task(self).register(id_to_register)
            return _six.text_type(self.id)
>>>>>>> 83c10cca
        except Exception:
            self._id = old_id
            raise

    @_exception_scopes.system_entry_point
    def serialize(self):
        """
        :rtype: flyteidl.admin.task_pb2.TaskSpec
        """
        return _task_model.TaskSpec(self).to_flyte_idl()

    @classmethod
    @_exception_scopes.system_entry_point
    def fetch(cls, project, domain, name, version):
        """
        This function uses the engine loader to call create a hydrated task from Admin.
        :param Text project:
        :param Text domain:
        :param Text name:
        :param Text version:
        :rtype: SdkTask
        """
        task_id = _identifier.Identifier(
            _identifier_model.ResourceType.TASK, project, domain, name, version
        )
        admin_task = _flyte_engine._FlyteClientManager(
            _platform_config.URL.get(), insecure=_platform_config.INSECURE.get()
        ).client.get_task(task_id)

        sdk_task = cls.promote_from_model(admin_task.closure.compiled_task.template)
        sdk_task._id = task_id
        return sdk_task

    @classmethod
    @_exception_scopes.system_entry_point
    def fetch_latest(cls, project, domain, name):
        """
        This function uses the engine loader to call create a latest hydrated task from Admin.
        :param Text project:
        :param Text domain:
        :param Text name:
        :rtype: SdkTask
        """
        named_task = _common_model.NamedEntityIdentifier(project, domain, name)
        client = _flyte_engine._FlyteClientManager(
            _platform_config.URL.get(), insecure=_platform_config.INSECURE.get()
        ).client
        task_list, _ = client.list_tasks_paginated(
            named_task,
            limit=1,
            sort_by=_admin_common.Sort(
                "created_at", _admin_common.Sort.Direction.DESCENDING
            ),
        )
        admin_task = task_list[0] if task_list else None

        if not admin_task:
            raise _user_exceptions.FlyteEntityNotExistException(
                "Named task {} not found".format(named_task)
            )
        sdk_task = cls.promote_from_model(admin_task.closure.compiled_task.template)
        sdk_task._id = admin_task.id
        return sdk_task

    @_exception_scopes.system_entry_point
    def validate(self):
        pass

    @_exception_scopes.system_entry_point
    def add_inputs(self, inputs):
        raise _user_exceptions.FlyteUserException("You can not add inputs to this task")

    @_exception_scopes.system_entry_point
    def add_outputs(self, outputs):
        """
        Adds the outputs to this task.  This can be called multiple times, but it will fail if an output with a given
        name is added more than once, a name collides with an input, or if the name doesn't exist as an arg name in
        the wrapped function.
        :param dict[Text, flytekit.models.interface.Variable] outputs: names and variables to add as outputs
            to this task
        """
        self._validate_outputs(outputs)
        self.interface.outputs.update(outputs)

    def _validate_inputs(self, inputs):
        """
        This method should be overridden in sub-classes that intend to do additional checks on inputs.  If validation
        fails, this function should raise an informative exception.
        :param dict[Text, flytekit.models.interface.Variable] inputs:  Input variables to validate
        :raises: flytekit.common.exceptions.user.FlyteValidationException
        """
        for k, v in _six.iteritems(inputs):
            if k in self.interface.inputs:
                raise _user_exceptions.FlyteValidationException(
                    "An input with name '{}' is already defined.  Redefinition is not allowed.".format(
                        k
                    )
                )
            if k in self.interface.outputs:
                raise _user_exceptions.FlyteValidationException(
                    "An output with name '{}' is already defined.  Therefore '{}' can't be defined as an "
                    "input".format(k, v)
                )

    def _validate_outputs(self, outputs):
        """
        This method should be overridden in sub-classes that intend to do additional checks on outputs.  If validation
        fails, this function should raise an informative exception.
        :param dict[Text, flytekit.models.interface.Variable] outputs:  Output variables to validate
        :raises: flytekit.common.exceptions.user.FlyteValidationException
        """
        for k, v in _six.iteritems(outputs):
            if k in self.interface.outputs:
                raise _user_exceptions.FlyteValidationException(
                    "An output with name '{}' is already defined.  Redefinition is not allowed.".format(
                        k
                    )
                )
            if k in self.interface.inputs:
                raise _user_exceptions.FlyteValidationException(
                    "An input with name '{}' is already defined.  Therefore '{}' can't be defined as an "
                    "input".format(k, v)
                )

    def __repr__(self):
<<<<<<< HEAD
        return "Flyte {task_type}: {interface}".format(
            task_type=self.type, interface=self.interface
        )
=======
        return "Flyte {task_type}: {interface}".format(task_type=self.type, interface=self.interface)
>>>>>>> 83c10cca

    def _python_std_input_map_to_literal_map(self, inputs):
        """
        :param dict[Text,Any] inputs: A dictionary of Python standard inputs that will be type-checked and compiled
            to a LiteralMap
        :rtype: flytekit.models.literals.LiteralMap
        """
        return _type_helpers.pack_python_std_map_to_literal_map(
            inputs,
<<<<<<< HEAD
            {
                k: _type_helpers.get_sdk_type_from_literal_type(v.type)
                for k, v in _six.iteritems(self.interface.inputs)
            },
=======
            {k: _type_helpers.get_sdk_type_from_literal_type(v.type) for k, v in _six.iteritems(self.interface.inputs)},
>>>>>>> 83c10cca
        )

    def _produce_deterministic_version(self, version=None):
        """
        :param Text version:
        :return Text:
        """

        if self.container is not None and self.container.data_loading_config is None:
            # Only in the case of raw container tasks (which are the only valid tasks with container definitions that
            # can assign a client-side task version) their data config will be None.
            raise ValueError(
                "Client-side task versions are not supported for {} task type".format(
                    self.type
                )
            )
        if version is not None:
            return version
        custom = (
            _json_format.Parse(
                _json.dumps(self.custom, sort_keys=True), _struct.Struct()
            )
            if self.custom
            else None
        )

        # The task body is the entirety of the task template MINUS the identifier. The identifier is omitted because
        # 1) this method is used to compute the version portion of the identifier and
        # 2 ) the SDK will actually generate a unique name on every task instantiation which is not great for
        # the reproducibility this method attempts.
        task_body = (
            self.type,
            self.metadata.to_flyte_idl().SerializeToString(deterministic=True),
            self.interface.to_flyte_idl().SerializeToString(deterministic=True),
            custom,
        )
        return _hashlib.md5(str(task_body).encode("utf-8")).hexdigest()

    @_exception_scopes.system_entry_point
    def register_and_launch(self, project, domain, name, version=None, inputs=None):
        """
        :param Text project: The project in which to register and launch this task.
        :param Text domain: The domain in which to register and launch this task.
        :param Text name: The name to give this task.
        :param Text version: The version in which to register this task
        :param dict[Text, Any] inputs: A dictionary of Python standard inputs that will be type-checked, then compiled
            to a LiteralMap.

        :rtype: flytekit.common.workflow_execution.SdkWorkflowExecution
        """
        self.validate()
        version = self._produce_deterministic_version(version)
<<<<<<< HEAD
        self.register(project, domain, name, version)
=======

        if name is None:
            try:
                self.auto_assign_name()
                generated_name = self._platform_valid_name
            except _system_exceptions.FlyteSystemException:
                # If we're not able to assign a platform valid name, use the deterministically-produced version instead.
                generated_name = version
        name = name if name else generated_name
        id_to_register = _identifier.Identifier(_identifier_model.ResourceType.TASK, project, domain, name, version)
        old_id = self.id
        try:
            self._id = id_to_register
            _engine_loader.get_engine().get_task(self).register(id_to_register)
        except Exception:
            self._id = old_id
            raise
>>>>>>> 83c10cca
        return self.launch(project, domain, inputs=inputs)

    @_exception_scopes.system_entry_point
    def launch_with_literals(
        self,
        project,
        domain,
        literal_inputs,
        name=None,
        notification_overrides=None,
        label_overrides=None,
        annotation_overrides=None,
    ):
        """
        Launches a single task execution and returns the execution identifier.
        :param Text project:
        :param Text domain:
        :param flytekit.models.literals.LiteralMap literal_inputs: Inputs to the execution.
        :param Text name: [Optional] If specified, an execution will be created with this name.  Note: the name must
            be unique within the context of the project and domain.
        :param list[flytekit.common.notifications.Notification] notification_overrides: [Optional] If specified, these
            are the notifications that will be honored for this execution.  An empty list signals to disable all
            notifications.
        :param flytekit.models.common.Labels label_overrides:
        :param flytekit.models.common.Annotations annotation_overrides:
        :rtype: flytekit.common.workflow_execution.SdkWorkflowExecution
        """
<<<<<<< HEAD
        disable_all = notification_overrides == []
        if disable_all:
            notification_overrides = None
        else:
            notification_overrides = _admin_execution_models.NotificationList(
                notification_overrides or []
            )
            disable_all = None

        assumable_iam_role = _auth_config.ASSUMABLE_IAM_ROLE.get()
        kubernetes_service_account = _auth_config.KUBERNETES_SERVICE_ACCOUNT.get()

        if not (assumable_iam_role or kubernetes_service_account):
            _logging.warning(
                "Using deprecated `role` from config. "
                "Please update your config to use `assumable_iam_role` instead"
            )
            assumable_iam_role = _sdk_config.ROLE.get()
        auth_role = _common_model.AuthRole(
            assumable_iam_role=assumable_iam_role,
            kubernetes_service_account=kubernetes_service_account,
=======
        execution = (
            _engine_loader.get_engine()
            .get_task(self)
            .launch(
                project,
                domain,
                name=name,
                inputs=literal_inputs,
                notification_overrides=notification_overrides,
                label_overrides=label_overrides,
                annotation_overrides=annotation_overrides,
            )
>>>>>>> 83c10cca
        )

        client = _flyte_engine._FlyteClientManager(
            _platform_config.URL.get(), insecure=_platform_config.INSECURE.get()
        ).client
        try:
            # TODO(katrogan): Add handling to register the underlying task if it's not already.
            exec_id = client.create_execution(
                project,
                domain,
                name,
                _admin_execution_models.ExecutionSpec(
                    self.id,
                    _admin_execution_models.ExecutionMetadata(
                        _admin_execution_models.ExecutionMetadata.ExecutionMode.MANUAL,
                        "sdk",  # TODO: get principle
                        0,  # TODO: Detect nesting
                    ),
                    notifications=notification_overrides,
                    disable_all=disable_all,
                    labels=label_overrides,
                    annotations=annotation_overrides,
                    auth_role=auth_role,
                ),
                literal_inputs,
            )
        except _user_exceptions.FlyteEntityAlreadyExistsException:
            exec_id = _identifier.WorkflowExecutionIdentifier(project, domain, name)
        execution = client.get_execution(exec_id)
        return _workflow_execution.SdkWorkflowExecution.promote_from_model(execution)<|MERGE_RESOLUTION|>--- conflicted
+++ resolved
@@ -1,13 +1,10 @@
-<<<<<<< HEAD
 import hashlib as _hashlib
 import json as _json
 import logging as _logging
-=======
 from __future__ import absolute_import
 
 import hashlib as _hashlib
 import json as _json
->>>>>>> 83c10cca
 import uuid as _uuid
 
 import six as _six
@@ -26,7 +23,6 @@
 from flytekit.common.mixins import launchable as _launchable_mixin
 from flytekit.common.mixins import registerable as _registerable
 from flytekit.common.types import helpers as _type_helpers
-<<<<<<< HEAD
 from flytekit.configuration import auth as _auth_config
 from flytekit.configuration import internal as _internal_config
 from flytekit.configuration import platform as _platform_config
@@ -36,12 +32,10 @@
 from flytekit.models import execution as _admin_execution_models
 from flytekit.models import task as _task_model
 from flytekit.models.admin import common as _admin_common
-=======
 from flytekit.configuration import internal as _internal_config
 from flytekit.engines import loader as _engine_loader
 from flytekit.models import common as _common_model
 from flytekit.models import task as _task_model
->>>>>>> 83c10cca
 from flytekit.models.core import identifier as _identifier_model
 from flytekit.models.core import workflow as _workflow_model
 
@@ -153,14 +147,7 @@
         return _nodes.SdkNode(
             id=None,
             metadata=_workflow_model.NodeMetadata(
-<<<<<<< HEAD
-                "DEADBEEF",
-                self.metadata.timeout,
-                self.metadata.retries,
-                self.metadata.interruptible,
-=======
                 "DEADBEEF", self.metadata.timeout, self.metadata.retries, self.metadata.interruptible,
->>>>>>> 83c10cca
             ),
             bindings=sorted(bindings, key=lambda b: b.var),
             upstream_nodes=upstream_nodes,
@@ -188,16 +175,11 @@
         ).client
         try:
             self._id = id_to_register
-<<<<<<< HEAD
             client.create_task(id_to_register, _task_model.TaskSpec(self))
             self._id = old_id
             return str(id_to_register)
         except _user_exceptions.FlyteEntityAlreadyExistsException:
             pass
-=======
-            _engine_loader.get_engine().get_task(self).register(id_to_register)
-            return _six.text_type(self.id)
->>>>>>> 83c10cca
         except Exception:
             self._id = old_id
             raise
@@ -323,13 +305,7 @@
                 )
 
     def __repr__(self):
-<<<<<<< HEAD
-        return "Flyte {task_type}: {interface}".format(
-            task_type=self.type, interface=self.interface
-        )
-=======
         return "Flyte {task_type}: {interface}".format(task_type=self.type, interface=self.interface)
->>>>>>> 83c10cca
 
     def _python_std_input_map_to_literal_map(self, inputs):
         """
@@ -339,14 +315,7 @@
         """
         return _type_helpers.pack_python_std_map_to_literal_map(
             inputs,
-<<<<<<< HEAD
-            {
-                k: _type_helpers.get_sdk_type_from_literal_type(v.type)
-                for k, v in _six.iteritems(self.interface.inputs)
-            },
-=======
             {k: _type_helpers.get_sdk_type_from_literal_type(v.type) for k, v in _six.iteritems(self.interface.inputs)},
->>>>>>> 83c10cca
         )
 
     def _produce_deterministic_version(self, version=None):
@@ -399,27 +368,7 @@
         """
         self.validate()
         version = self._produce_deterministic_version(version)
-<<<<<<< HEAD
         self.register(project, domain, name, version)
-=======
-
-        if name is None:
-            try:
-                self.auto_assign_name()
-                generated_name = self._platform_valid_name
-            except _system_exceptions.FlyteSystemException:
-                # If we're not able to assign a platform valid name, use the deterministically-produced version instead.
-                generated_name = version
-        name = name if name else generated_name
-        id_to_register = _identifier.Identifier(_identifier_model.ResourceType.TASK, project, domain, name, version)
-        old_id = self.id
-        try:
-            self._id = id_to_register
-            _engine_loader.get_engine().get_task(self).register(id_to_register)
-        except Exception:
-            self._id = old_id
-            raise
->>>>>>> 83c10cca
         return self.launch(project, domain, inputs=inputs)
 
     @_exception_scopes.system_entry_point
@@ -447,7 +396,6 @@
         :param flytekit.models.common.Annotations annotation_overrides:
         :rtype: flytekit.common.workflow_execution.SdkWorkflowExecution
         """
-<<<<<<< HEAD
         disable_all = notification_overrides == []
         if disable_all:
             notification_overrides = None
@@ -469,20 +417,6 @@
         auth_role = _common_model.AuthRole(
             assumable_iam_role=assumable_iam_role,
             kubernetes_service_account=kubernetes_service_account,
-=======
-        execution = (
-            _engine_loader.get_engine()
-            .get_task(self)
-            .launch(
-                project,
-                domain,
-                name=name,
-                inputs=literal_inputs,
-                notification_overrides=notification_overrides,
-                label_overrides=label_overrides,
-                annotation_overrides=annotation_overrides,
-            )
->>>>>>> 83c10cca
         )
 
         client = _flyte_engine._FlyteClientManager(
