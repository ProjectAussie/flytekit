--- conflicted
+++ resolved
@@ -21,9 +21,7 @@
     if content_type == _training_job_models.InputContentType.TEXT_CSV:
         return "csv"
     else:
-        raise _user_exceptions.FlyteValueException(
-            "Unsupported InputContentType: {}".format(content_type)
-        )
+        raise _user_exceptions.FlyteValueException("Unsupported InputContentType: {}".format(content_type))
 
 
 class SdkBuiltinAlgorithmTrainingJobTask(_sdk_task.SdkTask):
@@ -56,13 +54,7 @@
             type=SdkTaskType.SAGEMAKER_TRAINING_JOB_TASK,
             metadata=_task_models.TaskMetadata(
                 runtime=_task_models.RuntimeMetadata(
-<<<<<<< HEAD
-                    type=_task_models.RuntimeMetadata.RuntimeType.FLYTE_SDK,
-                    version=__version__,
-                    flavor="sagemaker",
-=======
                     type=_task_models.RuntimeMetadata.RuntimeType.FLYTE_SDK, version=__version__, flavor="sagemaker",
->>>>>>> 83c10cca
                 ),
                 discoverable=cacheable,
                 timeout=timeout,
@@ -74,25 +66,12 @@
             interface=_interface.TypedInterface(
                 inputs={
                     "static_hyperparameters": _interface_model.Variable(
-<<<<<<< HEAD
-                        type=_idl_types.LiteralType(
-                            simple=_idl_types.SimpleType.STRUCT
-                        ),
-                        description="",
-=======
                         type=_idl_types.LiteralType(simple=_idl_types.SimpleType.STRUCT), description="",
->>>>>>> 83c10cca
                     ),
                     "train": _interface_model.Variable(
                         type=_idl_types.LiteralType(
                             blob=_core_types.BlobType(
-<<<<<<< HEAD
-                                format=_content_type_to_blob_format(
-                                    algorithm_specification.input_content_type
-                                ),
-=======
                                 format=_content_type_to_blob_format(algorithm_specification.input_content_type),
->>>>>>> 83c10cca
                                 dimensionality=_core_types.BlobType.BlobDimensionality.MULTIPART,
                             ),
                         ),
@@ -101,13 +80,7 @@
                     "validation": _interface_model.Variable(
                         type=_idl_types.LiteralType(
                             blob=_core_types.BlobType(
-<<<<<<< HEAD
-                                format=_content_type_to_blob_format(
-                                    algorithm_specification.input_content_type
-                                ),
-=======
                                 format=_content_type_to_blob_format(algorithm_specification.input_content_type),
->>>>>>> 83c10cca
                                 dimensionality=_core_types.BlobType.BlobDimensionality.MULTIPART,
                             ),
                         ),
@@ -118,12 +91,7 @@
                     "model": _interface_model.Variable(
                         type=_idl_types.LiteralType(
                             blob=_core_types.BlobType(
-<<<<<<< HEAD
-                                format="",
-                                dimensionality=_core_types.BlobType.BlobDimensionality.SINGLE,
-=======
                                 format="", dimensionality=_core_types.BlobType.BlobDimensionality.SINGLE,
->>>>>>> 83c10cca
                             )
                         ),
                         description="",
