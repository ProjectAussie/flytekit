from __future__ import absolute_import

import datetime as _datetime

from flyteidl.plugins.sagemaker import \
    hyperparameter_tuning_job_pb2 as _pb2_hpo_job
from google.protobuf.json_format import MessageToDict

from flytekit import __version__
from flytekit.common import interface as _interface
from flytekit.common.constants import SdkTaskType
from flytekit.common.tasks import task as _sdk_task
from flytekit.common.tasks.sagemaker.training_job_task import \
    SdkBuiltinAlgorithmTrainingJobTask
from flytekit.models import interface as _interface_model
from flytekit.models import literals as _literal_models
from flytekit.models import task as _task_models
from flytekit.models import types as _types_models
from flytekit.models.core import types as _core_types
from flytekit.models.sagemaker import hpo_job as _hpo_job_model
from flytekit.sdk import types as _sdk_types


class SdkSimpleHyperparameterTuningJobTask(_sdk_task.SdkTask):
    def __init__(
        self,
        max_number_of_training_jobs: int,
        max_parallel_training_jobs: int,
        training_job: SdkBuiltinAlgorithmTrainingJobTask,
        retries: int = 0,
        cacheable: bool = False,
        cache_version: str = "",
    ):
        """

        :param max_number_of_training_jobs: The maximum number of training jobs that can be launched by this
        hyperparameter tuning job
        :param max_parallel_training_jobs: The maximum number of training jobs that can launched by this hyperparameter
        tuning job in parallel
        :param training_job: The reference to the training job definition
        :param retries: Number of retries to attempt
        :param cacheable: The flag to set if the user wants the output of the task execution to be cached
        :param cache_version: String describing the caching version for task discovery purposes
        """
        # Use the training job model as a measure of type checking
        hpo_job = _hpo_job_model.HyperparameterTuningJob(
            max_number_of_training_jobs=max_number_of_training_jobs,
            max_parallel_training_jobs=max_parallel_training_jobs,
            training_job=training_job.training_job_model,
        ).to_flyte_idl()

        # Setting flyte-level timeout to 0, and let SageMaker respect the StoppingCondition of
        #   the underlying training job
        # TODO: Discuss whether this is a viable interface or contract
        timeout = _datetime.timedelta(seconds=0)

        inputs = {
            "hyperparameter_tuning_job_config": _interface_model.Variable(
<<<<<<< HEAD
                _sdk_types.Types.Proto(
                    _pb2_hpo_job.HyperparameterTuningJobConfig
                ).to_flyte_literal_type(),
                "",
=======
                _sdk_types.Types.Proto(_pb2_hpo_job.HyperparameterTuningJobConfig).to_flyte_literal_type(), "",
>>>>>>> 83c10cca
            ),
        }
        inputs.update(training_job.interface.inputs)

        super(SdkSimpleHyperparameterTuningJobTask, self).__init__(
            type=SdkTaskType.SAGEMAKER_HYPERPARAMETER_TUNING_JOB_TASK,
            metadata=_task_models.TaskMetadata(
                runtime=_task_models.RuntimeMetadata(
<<<<<<< HEAD
                    type=_task_models.RuntimeMetadata.RuntimeType.FLYTE_SDK,
                    version=__version__,
                    flavor="sagemaker",
=======
                    type=_task_models.RuntimeMetadata.RuntimeType.FLYTE_SDK, version=__version__, flavor="sagemaker",
>>>>>>> 83c10cca
                ),
                discoverable=cacheable,
                timeout=timeout,
                retries=_literal_models.RetryStrategy(retries=retries),
                interruptible=False,
                discovery_version=cache_version,
                deprecated_error_message="",
            ),
            interface=_interface.TypedInterface(
                inputs=inputs,
                outputs={
                    "model": _interface_model.Variable(
                        type=_types_models.LiteralType(
                            blob=_core_types.BlobType(
<<<<<<< HEAD
                                format="",
                                dimensionality=_core_types.BlobType.BlobDimensionality.SINGLE,
=======
                                format="", dimensionality=_core_types.BlobType.BlobDimensionality.SINGLE,
>>>>>>> 83c10cca
                            )
                        ),
                        description="",
                    )
                },
            ),
            custom=MessageToDict(hpo_job),
        )<|MERGE_RESOLUTION|>--- conflicted
+++ resolved
@@ -2,16 +2,14 @@
 
 import datetime as _datetime
 
-from flyteidl.plugins.sagemaker import \
-    hyperparameter_tuning_job_pb2 as _pb2_hpo_job
+from flyteidl.plugins.sagemaker import hyperparameter_tuning_job_pb2 as _pb2_hpo_job
 from google.protobuf.json_format import MessageToDict
 
 from flytekit import __version__
 from flytekit.common import interface as _interface
 from flytekit.common.constants import SdkTaskType
 from flytekit.common.tasks import task as _sdk_task
-from flytekit.common.tasks.sagemaker.training_job_task import \
-    SdkBuiltinAlgorithmTrainingJobTask
+from flytekit.common.tasks.sagemaker.training_job_task import SdkBuiltinAlgorithmTrainingJobTask
 from flytekit.models import interface as _interface_model
 from flytekit.models import literals as _literal_models
 from flytekit.models import task as _task_models
@@ -56,14 +54,7 @@
 
         inputs = {
             "hyperparameter_tuning_job_config": _interface_model.Variable(
-<<<<<<< HEAD
-                _sdk_types.Types.Proto(
-                    _pb2_hpo_job.HyperparameterTuningJobConfig
-                ).to_flyte_literal_type(),
-                "",
-=======
                 _sdk_types.Types.Proto(_pb2_hpo_job.HyperparameterTuningJobConfig).to_flyte_literal_type(), "",
->>>>>>> 83c10cca
             ),
         }
         inputs.update(training_job.interface.inputs)
@@ -72,13 +63,7 @@
             type=SdkTaskType.SAGEMAKER_HYPERPARAMETER_TUNING_JOB_TASK,
             metadata=_task_models.TaskMetadata(
                 runtime=_task_models.RuntimeMetadata(
-<<<<<<< HEAD
-                    type=_task_models.RuntimeMetadata.RuntimeType.FLYTE_SDK,
-                    version=__version__,
-                    flavor="sagemaker",
-=======
                     type=_task_models.RuntimeMetadata.RuntimeType.FLYTE_SDK, version=__version__, flavor="sagemaker",
->>>>>>> 83c10cca
                 ),
                 discoverable=cacheable,
                 timeout=timeout,
@@ -93,12 +78,7 @@
                     "model": _interface_model.Variable(
                         type=_types_models.LiteralType(
                             blob=_core_types.BlobType(
-<<<<<<< HEAD
-                                format="",
-                                dimensionality=_core_types.BlobType.BlobDimensionality.SINGLE,
-=======
                                 format="", dimensionality=_core_types.BlobType.BlobDimensionality.SINGLE,
->>>>>>> 83c10cca
                             )
                         ),
                         description="",
