import datetime
import inspect
import typing
from typing import Any, Callable, Dict, List, Optional, Tuple, Union

import flytekit.annotated.promise
import flytekit.annotated.type_engine
from flytekit import logger
from flytekit.annotated.condition import ConditionalSection
from flytekit.annotated.context_manager import ExecutionState, FlyteContext, FlyteEntities
from flytekit.annotated.interface import (
    transform_inputs_to_parameters,
    transform_interface_to_typed_interface,
    transform_signature_to_interface,
)
from flytekit.annotated.node import Node
from flytekit.annotated.promise import Promise, create_task_output
from flytekit.annotated.type_engine import TypeEngine
from flytekit.common import constants as _common_constants
from flytekit.common import promise as _common_promise
from flytekit.common.exceptions import user as _user_exceptions
from flytekit.common.workflow import SdkWorkflow as _SdkWorkflow
from flytekit.models import interface as _interface_models
from flytekit.models import literals as _literal_models
from flytekit.models import types as _type_models
from flytekit.models.core import identifier as _identifier_model
from flytekit.models.core import workflow as _workflow_model


def _workflow_fn_outputs_to_promise(
    ctx: FlyteContext,
    native_outputs: typing.Dict[str, type],  # Actually an orderedDict
    typed_outputs: Dict[str, _interface_models.Variable],
    outputs: Union[Any, Tuple[Any]],
) -> List[Promise]:
    if len(native_outputs) == 0:
        if outputs is not None:
            raise AssertionError("something returned from wf but shouldn't have outputs")
        return None

    if len(native_outputs) == 1:
        if isinstance(outputs, tuple):
            if len(outputs) != 1:
                raise AssertionError(
                    f"The Workflow specification indicates only one return value, received {len(outputs)}"
                )
        else:
            outputs = (outputs,)

    if len(native_outputs) > 1:
        if not isinstance(outputs, tuple) or len(native_outputs) != len(outputs):
            # Length check, clean up exception
            raise AssertionError(
                f"The workflow specification indicates {len(native_outputs)} return vals, but received {len(outputs)}"
            )

    # This recasts the Promises provided by the outputs of the workflow's tasks into the correct output names
    # of the workflow itself
    return_vals = []
    for (k, t), v in zip(native_outputs.items(), outputs):
        if isinstance(v, Promise):
            return_vals.append(v.with_var(k))
        else:
            # Found a return type that is not a promise, so we need to transform it
            var = typed_outputs[k]
            return_vals.append(Promise(var=k, val=TypeEngine.to_literal(ctx, v, t, var.type)))
    return return_vals


class Workflow(object):
    """
    When you assign a name to a node.
    * Any upstream node that is not assigned, recursively assign
    * When you get the call to the constructor, keep in mind there may be duplicate nodes, because they all should
      be wrapper nodes.
    """

    def __init__(self, workflow_function: Callable):
        self._name = f"{workflow_function.__module__}.{workflow_function.__name__}"
        self._workflow_function = workflow_function
        self._native_interface = transform_signature_to_interface(inspect.signature(workflow_function))
        self._interface = transform_interface_to_typed_interface(self._native_interface)
        # These will get populated on compile only
        self._nodes = None
        self._output_bindings: Optional[List[_literal_models.Binding]] = None

        # This will get populated only at registration time, when we retrieve the rest of the environment variables like
        # project/domain/version/image and anything else we might need from the environment in the future.
        self._registerable_entity: Optional[_SdkWorkflow] = None

        # TODO do we need this - can this not be in launchplan only?
        #    This can be in launch plan only, but is here only so that we don't have to re-evaluate. Or
        #    we can re-evaluate.
        self._input_parameters = None
        FlyteEntities.entities.append(self)

    @property
    def function(self):
        return self._workflow_function

    @property
    def name(self) -> str:
        return self._name

    @property
    def short_name(self) -> str:
        return self._name.split(".")[-1]

    @property
    def interface(self) -> _interface_models.TypedInterface:
        return self._interface

    def _construct_input_promises(self) -> Dict[str, _type_models.OutputReference]:
        """
        This constructs input promises for all the inputs of the workflow, binding them to the global
        input node id which you should think about as the start node.
        """
        return {
            k: _type_models.OutputReference(_common_constants.GLOBAL_INPUT_NODE_ID, k)
            for k in self.interface.inputs.keys()
        }

    def compile(self, **kwargs):
        """
        Supply static Python native values in the kwargs if you want them to be used in the compilation. This mimics
        a 'closure' in the traditional sense of the word.
        """
        ctx = FlyteContext.current_context()
        self._input_parameters = transform_inputs_to_parameters(ctx, self._native_interface)
        all_nodes = []
        prefix = f"{ctx.compilation_state.prefix}-{self.short_name}-" if ctx.compilation_state is not None else None
        with ctx.new_compilation_context(prefix=prefix) as comp_ctx:
            # Construct the default input promise bindings, but then override with the provided inputs, if any
            input_kwargs = self._construct_input_promises()
            input_kwargs.update(kwargs)
            workflow_outputs = self._workflow_function(**input_kwargs)
            all_nodes.extend(comp_ctx.compilation_state.nodes)

        # Iterate through the workflow outputs
        bindings = []
        output_names = list(self.interface.outputs.keys())
        # The reason the length 1 case is separate is because the one output might be a list. We don't want to
        # iterate through the list here, instead we should let the binding creation unwrap it and make a binding
        # collection/map out of it.
        if len(output_names) == 1:
            if isinstance(workflow_outputs, tuple) and len(workflow_outputs) != 1:
                raise AssertionError(
                    f"The Workflow specification indicates only one return value, received {len(workflow_outputs)}"
                )
            t = self._native_interface.outputs[output_names[0]]
            b = flytekit.annotated.promise.binding_from_python_std(
                ctx, output_names[0], self.interface.outputs[output_names[0]].type, workflow_outputs, t,
            )
            bindings.append(b)
        elif len(output_names) > 1:
            if not isinstance(workflow_outputs, tuple):
                raise AssertionError("The Workflow specification indicates multiple return values, received only one")
            if len(output_names) != len(workflow_outputs):
                raise Exception(f"Length mismatch {len(output_names)} vs {len(workflow_outputs)}")
            for i, out in enumerate(output_names):
                if isinstance(workflow_outputs[i], ConditionalSection):
                    raise AssertionError("A Conditional block (if-else) should always end with an `else_()` clause")
                t = self._native_interface.outputs[out]
                b = flytekit.annotated.promise.binding_from_python_std(
                    ctx, out, self.interface.outputs[out].type, workflow_outputs[i], t,
                )
                bindings.append(b)

        # Save all the things necessary to create an SdkWorkflow, except for the missing project and domain
        self._nodes = all_nodes
        self._output_bindings = bindings
        if not output_names:
            return None
        if len(output_names) == 1:
            return bindings[0]
        return tuple(bindings)

    def _local_execute(self, ctx: FlyteContext, **kwargs) -> Union[Tuple[Promise], Promise, None]:
        """
        Performs local execution of a workflow. kwargs are expected to be Promises for the most part (unless,
        someone has hardcoded in my_wf(input_1=5) or something).
        :param ctx: The FlyteContext
        :param nested: boolean that indicates if this is a nested workflow execution (subworkflow)
        :param kwargs: parameters for the workflow itself
        """
        logger.info(f"Executing Workflow {self._name}, ctx{ctx.execution_state.Mode}")

        # This is done to support the invariant that Workflow local executions always work with Promise objects
        # holding Flyte literal values. Even in a wf, a user can call a sub-workflow with a Python native value.
        for k, v in kwargs.items():
            if not isinstance(v, Promise):
                t = self._native_interface.inputs[k]
                kwargs[k] = Promise(var=k, val=TypeEngine.to_literal(ctx, v, t, self.interface.inputs[k].type))

        # TODO: function_outputs are all assumed to be Promise objects produced by task calls, but can they be
        #   other things as well? What if someone just returns 5? Should we disallow this?
        function_outputs = self._workflow_function(**kwargs)

        promises = _workflow_fn_outputs_to_promise(
            ctx, self._native_interface.outputs, self.interface.outputs, function_outputs
        )
        return create_task_output(promises)

    def __call__(self, *args, **kwargs):
        if len(args) > 0:
            raise AssertionError("Only Keyword Arguments are supported for Workflow executions")

        ctx = FlyteContext.current_context()

        # Handle subworkflows in compilation
        if ctx.compilation_state is not None:
            input_kwargs = self._native_interface.default_inputs_as_kwargs
            input_kwargs.update(kwargs)
            return self._create_and_link_node(ctx, **input_kwargs)
        elif (
            ctx.execution_state is not None and ctx.execution_state.mode == ExecutionState.Mode.LOCAL_WORKFLOW_EXECUTION
        ):
            # We are already in a local execution, just continue the execution context
            return self._local_execute(ctx, **kwargs)

        # When someone wants to run the workflow function locally. Assume that the inputs given are given as Python
        # native values. _local_execute will always translate Python native literals to Flyte literals, so no worries
        # there, but it'll return Promise objects.
        else:
            # Run some sanity checks
            # Even though the _local_execute call generally expects inputs to be Promises, we don't have to do the
            # conversion here in this loop. The reason is because we don't prevent users from specifying inputs
            # as direct scalars, which means there's another Promise-generating loop inside _local_execute too
            for k, v in kwargs.items():
                if k not in self.interface.inputs:
                    raise ValueError(f"Received unexpected keyword argument {k}")
                if isinstance(v, Promise):
                    raise ValueError(f"Received a promise for a workflow call, when expecting a native value for {k}")

            with ctx.new_execution_context(mode=ExecutionState.Mode.LOCAL_WORKFLOW_EXECUTION) as ctx:
                result = self._local_execute(ctx, **kwargs)

            expected_outputs = len(self._native_interface.outputs)
            if (
                (expected_outputs == 0 and result is None)
                or (expected_outputs > 1 and len(result) == expected_outputs)
                or (expected_outputs == 1 and result is not None)
            ):
                if result is None:
                    return None
                elif isinstance(result, Promise):
                    v = [v for k, v in self._native_interface.outputs.items()][0]
                    return TypeEngine.to_python_value(ctx, result.val, v)
                else:
                    for prom in result:
                        if not isinstance(prom, Promise):
                            raise Exception("should be promises")
                        native_list = [
                            TypeEngine.to_python_value(ctx, promise.val, self._native_interface.outputs[promise.var])
                            for promise in result
                        ]
                        return tuple(native_list)

            raise ValueError("expected outputs and actual outputs do not match")

    # TODO: Let's think about this. I feel like it can be moved somewhere. This function is very close to the task
    #  version of it, and the launch plan class basically just calls this too.
    def _create_and_link_node(self, ctx: FlyteContext, *args, **kwargs):
        """
        This method is used to create a node representing a subworkflow call in a workflow. It should closely mirror
        the _compile function found in Task.
        """

        # TODO: Add handling of defaults
        used_inputs = set()
        bindings = []

        for k in sorted(self.interface.inputs):
            var = self.interface.inputs[k]
            if k not in kwargs:
                raise _user_exceptions.FlyteAssertion("Input was not specified for: {} of type {}".format(k, var.type))
            t = self._native_interface.inputs[k]
            bindings.append(flytekit.annotated.promise.binding_from_python_std(ctx, k, var.type, kwargs[k], t))
            used_inputs.add(k)

        extra_inputs = used_inputs ^ set(kwargs.keys())
        if len(extra_inputs) > 0:
            raise _user_exceptions.FlyteAssertion(
                "Too many inputs were specified for the interface.  Extra inputs were: {}".format(extra_inputs)
            )

        # Detect upstream nodes
        # These will be our annotated Nodes until we can amend the Promise to use NodeOutputs that reference our Nodes
        upstream_nodes = [input_val.ref.sdk_node for input_val in kwargs.values() if isinstance(input_val, Promise)]

        node = Node(
            id=f"{ctx.compilation_state.prefix}node-{len(ctx.compilation_state.nodes)}",
            metadata=_workflow_model.NodeMetadata(self._name, datetime.timedelta(), _literal_models.RetryStrategy(0)),
            bindings=sorted(bindings, key=lambda b: b.var),
            upstream_nodes=upstream_nodes,  # type: ignore
            flyte_entity=self,
        )
        ctx.compilation_state.add_node(node)

        # Create a node output object for each output, they should all point to this node of course.
        # TODO: Again, we need to be sure that we end up iterating through the output names in the correct order
        #  investigate this and document here.
        node_outputs = []
        for output_name, output_var_model in self.interface.outputs.items():
            # TODO: If node id gets updated later, we have to make sure to update the NodeOutput model's ID, which
            #  is currently just a static str
            node_outputs.append(
                Promise(output_name, _common_promise.NodeOutput(sdk_node=node, sdk_type=None, var=output_name))
            )

        return create_task_output(node_outputs)

    def get_registerable_entity(self) -> _SdkWorkflow:
        settings = FlyteContext.current_context().registration_settings
        if self._registerable_entity is not None:
            return self._registerable_entity

        workflow_id = _identifier_model.Identifier(
            _identifier_model.ResourceType.WORKFLOW, settings._project, settings._domain, self._name, settings._version
        )

        # Translate nodes
        sdk_nodes = [n.get_registerable_entity() for n in self._nodes]

        self._registerable_entity = _SdkWorkflow(
            nodes=sdk_nodes,
            id=workflow_id,
            metadata=_workflow_model.WorkflowMetadata(),
            metadata_defaults=_workflow_model.WorkflowMetadataDefaults(),
            interface=self._interface,
            output_bindings=self._output_bindings,
        )
        # Reset just to make sure it's what we give it
        self._registerable_entity.id._project = settings.project
        self._registerable_entity.id._domain = settings.domain
        self._registerable_entity.id._name = self._name
        self._registerable_entity.id._version = settings.version

        return self._registerable_entity


def workflow(_workflow_function=None):
    # Unlike for tasks, where we can determine the entire structure of the task by looking at the function's signature,
    # workflows need to have the body of the function itself run at module-load time. This is because the body of the
    # workflow is what expresses the workflow structure.
    def wrapper(fn):
<<<<<<< HEAD
        # TODO: Again, at this point, we should be able to identify the name of the workflow
        workflow_id = _identifier_model.Identifier(
            _identifier_model.ResourceType.WORKFLOW, "proj", "dom", "moreblah", "1",
        )
=======
>>>>>>> 3f086ced
        workflow_instance = Workflow(fn)
        workflow_instance.compile()
        return workflow_instance

    if _workflow_function:
        return wrapper(_workflow_function)
    else:
        return wrapper<|MERGE_RESOLUTION|>--- conflicted
+++ resolved
@@ -344,13 +344,6 @@
     # workflows need to have the body of the function itself run at module-load time. This is because the body of the
     # workflow is what expresses the workflow structure.
     def wrapper(fn):
-<<<<<<< HEAD
-        # TODO: Again, at this point, we should be able to identify the name of the workflow
-        workflow_id = _identifier_model.Identifier(
-            _identifier_model.ResourceType.WORKFLOW, "proj", "dom", "moreblah", "1",
-        )
-=======
->>>>>>> 3f086ced
         workflow_instance = Workflow(fn)
         workflow_instance.compile()
         return workflow_instance
