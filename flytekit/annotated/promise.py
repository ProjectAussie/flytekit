--- conflicted
+++ resolved
@@ -1,12 +1,45 @@
 import collections
-<<<<<<< HEAD
 from enum import Enum
-from typing import Union, Tuple, List, Any
+from typing import Union, Tuple, List, Any, Dict
+from flytekit import engine as flytekit_engine
 
 from flytekit.annotated import type_engine
 from flytekit.common.promise import NodeOutput as _NodeOutput
-from flytekit.models import literals as _literal_models
+from flytekit.models import literals as _literal_models, interface as _interface_models
 from flytekit.models.literals import Primitive
+
+
+def translate_inputs_to_literals(ctx, input_kwargs: Dict[str, Any], interface: _interface_models.TypedInterface):
+    """
+    When calling a task inside a workflow, a user might do something like this.
+
+    def my_wf(in1: int) -> int:
+        a = task_1(in1=in1)
+        b = task_2(in1=5, in2=a)
+        return b
+
+    If this is the case, when task_2 is called in local workflow execution, we'll need to translate the Python native
+    literal 5 to a Flyte literal.
+    """
+    # TODO: Are there any pass-by-reference considerations we need to think about?  I don't think so. Write unit
+    #  tests to be sure.
+    for k, v in input_kwargs.items():
+        if k not in interface.inputs:
+            raise ValueError(f"Received unexpected keyword argument {k}")
+        # In the example above, this handles the "in2=a" type of argument
+        if isinstance(v, Promise):
+            input_kwargs[k] = v.val
+        # This handles native values, the 5 example
+        else:
+            val = input_kwargs[k]
+            var = interface.inputs[k]
+            input_kwargs[k] = flytekit_engine.python_value_to_idl_literal(ctx, val, var.type)
+
+    return input_kwargs
+
+
+# TODO: The NodeOutput object, which this Promise wraps, has an sdk_type. Since we're no longer using sdk types,
+#  we should consider adding a literal type to this object as well for downstream checking when Bindings are created.
 
 
 def get_primitive_val(prim: Primitive) -> Any:
@@ -163,46 +196,6 @@
         return f"( {self._lhs} {self._op} {self._rhs} )"
 
 
-=======
-from typing import Union, Dict, Any, List, Tuple
-
-from flytekit import engine as flytekit_engine
-from flytekit.common.promise import NodeOutput as _NodeOutput
-from flytekit.models import literals as _literal_models, interface as _interface_models
-
-
-def translate_inputs_to_literals(ctx, input_kwargs: Dict[str, Any], interface: _interface_models.TypedInterface):
-    """
-    When calling a task inside a workflow, a user might do something like this.
-
-    def my_wf(in1: int) -> int:
-        a = task_1(in1=in1)
-        b = task_2(in1=5, in2=a)
-        return b
-
-    If this is the case, when task_2 is called in local workflow execution, we'll need to translate the Python native
-    literal 5 to a Flyte literal.
-    """
-    # TODO: Are there any pass-by-reference considerations we need to think about?  I don't think so. Write unit
-    #  tests to be sure.
-    for k, v in input_kwargs.items():
-        if k not in interface.inputs:
-            raise ValueError(f"Received unexpected keyword argument {k}")
-        # In the example above, this handles the "in2=a" type of argument
-        if isinstance(v, Promise):
-            input_kwargs[k] = v.val
-        # This handles native values, the 5 example
-        else:
-            val = input_kwargs[k]
-            var = interface.inputs[k]
-            input_kwargs[k] = flytekit_engine.python_value_to_idl_literal(ctx, val, var.type)
-
-    return input_kwargs
-
-
-# TODO: The NodeOutput object, which this Promise wraps, has an sdk_type. Since we're no longer using sdk types,
-#  we should consider adding a literal type to this object as well for downstream checking when Bindings are created.
->>>>>>> b895e9d4
 class Promise(object):
     def __init__(self, var: str, val: Union[_NodeOutput, _literal_models.Literal]):
         self._var = var
