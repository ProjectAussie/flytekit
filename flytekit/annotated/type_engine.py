--- conflicted
+++ resolved
@@ -6,12 +6,9 @@
 import os
 import typing
 from abc import ABC, abstractmethod
-<<<<<<< HEAD
 from typing import Type, Union
-=======
 from enum import Enum
 from typing import Type
->>>>>>> bf0539e1
 
 import numpy as _np
 from google.protobuf import json_format as _json_format
