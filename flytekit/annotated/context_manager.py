from __future__ import annotations

import datetime as _datetime
import logging as _logging
import os
import pathlib
from contextlib import contextmanager
from enum import Enum
from typing import Any, Dict, Generator, List, Optional

from flytekit.clients import friendly as friendly_client  # noqa
from flytekit.common.core.identifier import WorkflowExecutionIdentifier as _SdkWorkflowExecutionIdentifier
from flytekit.common.tasks.sdk_runnable import ExecutionParameters
from flytekit.configuration import sdk as _sdk_config
from flytekit.engines.unit import mock_stats as _mock_stats
from flytekit.interfaces.data import data_proxy as _data_proxy
from flytekit.models.common import RawOutputDataConfig
from flytekit.models.core import identifier as _identifier


class RegistrationSettings(object):
    def __init__(
        self,
        project: str,
        domain: str,
        version: str,
        image: str,
        env: Optional[Dict[str, str]],
        iam_role: Optional[str] = None,
        service_account: Optional[str] = None,
        raw_output_data_config: Optional[str] = None,
    ):
        self._project = project
        self._domain = domain
        self._version = version
        self._image = image
        self._env = env or {}
        self._iam_role = iam_role
        self._service_account = service_account
        self._raw_output_data_config = raw_output_data_config

    @property
    def project(self) -> str:
        return self._project

    @property
    def domain(self) -> str:
        return self._domain

    @property
    def version(self) -> str:
        return self._version

    @property
    def image(self) -> str:
        return self._image

    @property
    def env(self) -> Dict[str, str]:
        return self._env

    @property
    def iam_role(self) -> Optional[str]:
        return self._iam_role

    @property
    def service_account(self) -> Optional[str]:
        return self._service_account

    @property
    def raw_output_data_config(self) -> RawOutputDataConfig:
        return RawOutputDataConfig(self._raw_output_data_config or "")


class CompilationState(object):
    def __init__(self, prefix: str):
        """
        :param prefix: This is because we may one day want to be able to have subworkflows inside other workflows. If
          users choose to not specify their node names, then we can end up with multiple "node-0"s. This prefix allows
          us to give those nested nodes a distinct name, as well as properly identify them in the workflow.
          # TODO: Ketan to revisit this whole concept when we re-organize the new structure
        """
<<<<<<< HEAD
        from flytekit.annotated.node import Node

        self.nodes: List[Node] = []
=======
        self._nodes: List[Node] = []
        self._old_prefix = ""
>>>>>>> 96e064e3
        self._prefix = prefix
        self.mode = 1  # TODO: Turn into enum in the future, or remove if only one mode.
        # TODO Branch mode should just be a new Compilation state context. But for now we are just
        # storing the nodes separately
        self._branch = False
        self._branch_nodes: List[Node] = []

    @property
    def prefix(self) -> str:
        return self._prefix

    def add_node(self, n: Node):
        if self._branch:
            self._branch_nodes.append(n)
        else:
            self._nodes.append(n)

    @property
    def nodes(self):
        if self._branch:
            return self._branch_nodes
        return self._nodes

    def enter_conditional_section(self):
        """
        We cannot use a context manager here, so we will mimic the context manager API
        """
        self._branch = True
        self._old_prefix = self._prefix
        self._prefix = self._prefix + "branch"

    def exit_conditional_section(self):
        """
        Disables that we are in a branch
        """
        self._branch = False
        self._branch_nodes = []
        self._prefix = self._old_prefix

    def is_in_a_branch(self) -> bool:
        return self._branch


class BranchEvalMode(Enum):
    BRANCH_ACTIVE = "branch active"
    BRANCH_SKIPPED = "branch skipped"


class ExecutionState(object):
    class Mode(Enum):
        # This is the mode that will be selected when a task is supposed to just run its function, nothing more
        TASK_EXECUTION = 1

        # This represents when flytekit is locally running a workflow. The behavior of tasks differs in this case
        # because instead of running a task's user defined function directly, it'll need to wrap the return values in
        # NodeOutput
        LOCAL_WORKFLOW_EXECUTION = 2

    def __init__(
        self, mode: Mode, working_dir: os.PathLike, engine_dir: os.PathLike, additional_context: Dict[Any, Any] = None
    ):
        self._mode = mode
        self._working_dir = working_dir
        self._engine_dir = engine_dir
        self._additional_context = additional_context
        self._branch_eval_mode = None

    @property
    def working_dir(self) -> os.PathLike:
        return self._working_dir

    @property
    def engine_dir(self) -> os.PathLike:
        return self._engine_dir

    @property
    def additional_context(self) -> Dict[Any, Any]:
        return self._additional_context

    @property
    def mode(self) -> Mode:
        return self._mode

    @property
    def branch_eval_mode(self) -> Optional[BranchEvalMode]:
        return self._branch_eval_mode

    def enter_conditional_section(self):
        """
        We cannot use a context manager here, so we will mimic the context manager API
        Reason we cannot use is because branch is a functional api and the context block is not well defined
        TODO we might want to create a new node manager here, as we want to capture all nodes in this branch
             context
        """
        self._branch_eval_mode = BranchEvalMode.BRANCH_SKIPPED

    def take_branch(self):
        """
        Indicates that we are within an if-else block and the current branch has evaluated to true.
        Useful only in local execution mode
        """
        self._branch_eval_mode = BranchEvalMode.BRANCH_ACTIVE

    def branch_complete(self):
        """
        Indicates that we are within a conditional / ifelse block and the active branch is not done.
        Default to SKIPPED
        """
        self._branch_eval_mode = BranchEvalMode.BRANCH_SKIPPED

    def exit_conditional_section(self):
        """
        Removes any current branch logic
        """
        self._branch_eval_mode = None


class FlyteContext(object):
    OBJS = []

    def __init__(
        self,
        parent=None,
        file_access: _data_proxy.FileAccessProvider = None,
        compilation_state: CompilationState = None,
        execution_state: ExecutionState = None,
        flyte_client: friendly_client.SynchronousFlyteClient = None,
        user_space_params: ExecutionParameters = None,
        registration_settings: RegistrationSettings = None,
    ):
        # TODO: Should we have this auto-parenting feature?
        if parent is None and len(FlyteContext.OBJS) > 0:
            parent = FlyteContext.OBJS[-1]

        if compilation_state is not None and execution_state is not None:
            raise Exception("Can't specify both")

        self._parent: FlyteContext = parent
        self._file_access = file_access
        self._compilation_state = compilation_state
        self._execution_state = execution_state
        self._flyte_client = flyte_client
        self._user_space_params = user_space_params
        self._registration_settings = registration_settings

    def __enter__(self):
        # Should we auto-assign the parent here?
        # Or detect if self's parent is not [-1]?
        FlyteContext.OBJS.append(self)
        return self

    def __exit__(self, exc_type, exc_val, exc_tb):
        FlyteContext.OBJS.pop()

    @classmethod
    def current_context(cls) -> FlyteContext:
        if len(cls.OBJS) == 0:
            raise Exception("There should pretty much always be a base context object.")
        return cls.OBJS[-1]

    @property
    def file_access(self) -> _data_proxy.FileAccessProvider:
        if self._file_access is not None:
            return self._file_access
        elif self._parent is not None:
            return self._parent.file_access
        else:
            raise Exception("No file_access initialized")

    @contextmanager
    def new_file_access_context(self, file_access_provider: _data_proxy.FileAccessProvider):
        new_ctx = FlyteContext(parent=self, file_access=file_access_provider)
        FlyteContext.OBJS.append(new_ctx)
        try:
            yield new_ctx
        finally:
            FlyteContext.OBJS.pop()

    @property
    def user_space_params(self) -> Optional[ExecutionParameters]:
        if self._user_space_params is not None:
            return self._user_space_params
        elif self._parent is not None:
            return self._parent.user_space_params
        else:
            raise Exception("No user_space_params initialized")

    @property
    def execution_state(self) -> Optional[ExecutionState]:
        return self._execution_state

    @contextmanager
    def new_execution_context(
        self,
        mode: ExecutionState.Mode,
        additional_context: Dict[Any, Any] = None,
        execution_params: Optional[ExecutionParameters] = None,
    ) -> Generator[FlyteContext, None, None]:

        # Create a working directory for the execution to use
        working_dir = self.file_access.get_random_local_directory()
        engine_dir = os.path.join(working_dir, "engine_dir")
        pathlib.Path(engine_dir).mkdir(parents=True, exist_ok=True)
        exec_state = ExecutionState(
            mode=mode, working_dir=working_dir, engine_dir=engine_dir, additional_context=additional_context
        )

        # If a wf_params object was not given, use the default (defined at the bottom of this file)
        new_ctx = FlyteContext(
            parent=self, execution_state=exec_state, user_space_params=execution_params or default_user_space_params
        )
        FlyteContext.OBJS.append(new_ctx)
        try:
            yield new_ctx
        finally:
            FlyteContext.OBJS.pop()

    @property
    def compilation_state(self) -> Optional[CompilationState]:
        if self._compilation_state is not None:
            return self._compilation_state
        elif self._parent is not None:
            return self._parent.compilation_state
        else:
            return None

    @contextmanager
    def new_compilation_context(self, prefix: Optional[str] = None) -> Generator[FlyteContext, None, None]:
        """
        :param prefix: See CompilationState comments
        """
        new_ctx = FlyteContext(parent=self, compilation_state=CompilationState(prefix=prefix or ""))
        FlyteContext.OBJS.append(new_ctx)
        try:
            yield new_ctx
        finally:
            FlyteContext.OBJS.pop()

    @property
    def registration_settings(self) -> RegistrationSettings:
        if self._registration_settings is not None:
            return self._registration_settings
        elif self._parent is not None:
            return self._parent.registration_settings
        else:
            raise Exception("No registration_settings initialized")

    @contextmanager
    def new_registration_settings(
        self, registration_settings: RegistrationSettings
    ) -> Generator[FlyteContext, None, None]:
        new_ctx = FlyteContext(parent=self, registration_settings=registration_settings)
        FlyteContext.OBJS.append(new_ctx)
        try:
            yield new_ctx
        finally:
            FlyteContext.OBJS.pop()

    @property
    def flyte_client(self):
        if self._flyte_client is not None:
            return self._flyte_client
        elif self._parent is not None:
            return self._parent.flyte_client
        else:
            raise Exception("No flyte_client initialized")


# Hack... we'll think of something better in the future
class FlyteEntities(object):
    entities = []


# This is supplied so that tasks that rely on Flyte provided param functionality do not fail when run locally
default_execution_id = _identifier.WorkflowExecutionIdentifier(project="local", domain="local", name="local")
# Note we use the SdkWorkflowExecution object purely for formatting into the ex:project:domain:name format users
# are already acquainted with
default_user_space_params = ExecutionParameters(
    execution_id=str(_SdkWorkflowExecutionIdentifier.promote_from_model(default_execution_id)),
    execution_date=_datetime.datetime.utcnow(),
    stats=_mock_stats.MockStats(),
    logging=_logging,
    tmp_dir=os.path.join(_sdk_config.LOCAL_SANDBOX.get(), "user_space"),
)
default_context = FlyteContext(
    user_space_params=default_user_space_params, file_access=_data_proxy.default_local_file_access_provider
)
FlyteContext.OBJS.append(default_context)<|MERGE_RESOLUTION|>--- conflicted
+++ resolved
@@ -80,14 +80,10 @@
           us to give those nested nodes a distinct name, as well as properly identify them in the workflow.
           # TODO: Ketan to revisit this whole concept when we re-organize the new structure
         """
-<<<<<<< HEAD
         from flytekit.annotated.node import Node
 
-        self.nodes: List[Node] = []
-=======
         self._nodes: List[Node] = []
         self._old_prefix = ""
->>>>>>> 96e064e3
         self._prefix = prefix
         self.mode = 1  # TODO: Turn into enum in the future, or remove if only one mode.
         # TODO Branch mode should just be a new Compilation state context. But for now we are just
