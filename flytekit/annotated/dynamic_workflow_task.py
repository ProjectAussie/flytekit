--- conflicted
+++ resolved
@@ -5,14 +5,6 @@
 from flytekit.annotated import task
 from flytekit.annotated.python_function_task import PythonFunctionTask
 from flytekit.annotated.task import TaskPlugins
-<<<<<<< HEAD
-from flytekit.annotated.workflow import Workflow, WorkflowFailurePolicy, WorkflowMetadata, WorkflowMetadataDefaults
-from flytekit.common.translator import get_serializable
-from flytekit.loggers import logger
-from flytekit.models import dynamic_job as _dynamic_job
-from flytekit.models import literals as _literal_models
-=======
->>>>>>> 531c0591
 
 
 class _Dynamic(object):
@@ -37,85 +29,6 @@
             **kwargs,
         )
 
-<<<<<<< HEAD
-    def compile_into_workflow(
-        self, ctx: FlyteContext, **kwargs
-    ) -> Union[_dynamic_job.DynamicJobSpec, _literal_models.LiteralMap]:
-        with ctx.new_compilation_context(prefix="dynamic"):
-            workflow_metadata = WorkflowMetadata(on_failure=WorkflowFailurePolicy.FAIL_IMMEDIATELY)
-            defaults = WorkflowMetadataDefaults(interruptible=False)
-
-            self._wf = Workflow(self._task_function, metadata=workflow_metadata, default_metadata=defaults)
-            self._wf.compile(**kwargs)
-
-            wf = self._wf
-            sdk_workflow = get_serializable(ctx.registration_settings, wf)
-
-            # If no nodes were produced, let's just return the strict outputs
-            if len(sdk_workflow.nodes) == 0:
-                return _literal_models.LiteralMap(
-                    literals={binding.var: binding.binding.to_literal_model() for binding in sdk_workflow._outputs}
-                )
-
-            # Gather underlying tasks/workflows that get referenced. Launch plans are handled by propeller.
-            tasks = set()
-            sub_workflows = set()
-            for n in sdk_workflow.nodes:
-                DynamicWorkflowTask.aggregate(tasks, sub_workflows, n)
-
-            dj_spec = _dynamic_job.DynamicJobSpec(
-                min_successes=len(sdk_workflow.nodes),
-                tasks=list(tasks),
-                nodes=sdk_workflow.nodes,
-                outputs=sdk_workflow._outputs,
-                subworkflows=list(sub_workflows),
-            )
-
-            return dj_spec
-
-    @staticmethod
-    def aggregate(tasks, workflows, node) -> None:
-        if node.task_node is not None:
-            tasks.add(node.task_node.sdk_task)
-        if node.workflow_node is not None:
-            if node.workflow_node.sdk_workflow is not None:
-                workflows.add(node.workflow_node.sdk_workflow)
-                for sub_node in node.workflow_node.sdk_workflow.nodes:
-                    DynamicWorkflowTask.aggregate(tasks, workflows, sub_node)
-        if node.branch_node is not None:
-            if node.branch_node.if_else.case.then_node is not None:
-                DynamicWorkflowTask.aggregate(tasks, workflows, node.branch_node.if_else.case.then_node)
-            if node.branch_node.if_else.other:
-                for oth in node.branch_node.if_else.other:
-                    if oth.then_node:
-                        DynamicWorkflowTask.aggregate(tasks, workflows, oth.then_node)
-            if node.branch_node.if_else.else_node is not None:
-                DynamicWorkflowTask.aggregate(tasks, workflows, node.branch_node.if_else.else_node)
-
-    def execute(self, **kwargs) -> Any:
-        """
-        By the time this function is invoked, the _local_execute function should have unwrapped the Promises and Flyte
-        literal wrappers so that the kwargs we are working with here are now Python native literal values. This
-        function is also expected to return Python native literal values.
-
-        Since the user code within a dynamic task constitute a workflow, we have to first compile the workflow, and
-        then execute that workflow.
-
-        When running for real in production, the task would stop after the compilation step, and then create a file
-        representing that newly generated workflow, instead of executing it.
-        """
-        ctx = FlyteContext.current_context()
-
-        if ctx.execution_state and ctx.execution_state.mode == ExecutionState.Mode.LOCAL_WORKFLOW_EXECUTION:
-            with ctx.new_execution_context(ExecutionState.Mode.TASK_EXECUTION):
-                logger.info("Executing Dynamic workflow, using raw inputs")
-                return self._task_function(**kwargs)
-
-        if ctx.execution_state and ctx.execution_state.mode == ExecutionState.Mode.TASK_EXECUTION:
-            return self.compile_into_workflow(ctx, **kwargs)
-
-=======
->>>>>>> 531c0591
 
 # Register dynamic workflow task
 TaskPlugins.register_pythontask_plugin(_Dynamic, DynamicWorkflowTask)
