--- conflicted
+++ resolved
@@ -2,13 +2,7 @@
 
 from flytekit.configuration import common as _config_common
 
-<<<<<<< HEAD
-ASSUMABLE_IAM_ROLE = _config_common.FlyteStringConfigurationEntry(
-    "auth", "assumable_iam_role", default=None
-)
-=======
 ASSUMABLE_IAM_ROLE = _config_common.FlyteStringConfigurationEntry("auth", "assumable_iam_role", default=None)
->>>>>>> 83c10cca
 """
 This is the role the SDK will use by default to execute workflows.  For example, in AWS this should be an IAM role
 string.
